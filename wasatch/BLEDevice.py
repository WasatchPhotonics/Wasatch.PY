import os
import re
import json
import time
import random
import struct
import logging
import asyncio
import threading

from typing import TypeVar, Any, Callable
from bleak import discover, BleakClient, BleakScanner
from bleak.exc import BleakError

from . import utils
from .Reading import Reading
from .CSVLoader import CSVLoader
from wasatch.EEPROM import EEPROM
from wasatch.DeviceID import DeviceID
from .ControlObject import ControlObject
from .InterfaceDevice import InterfaceDevice
from .SpectrometerResponse import ErrorLevel
from .SpectrometerSettings import SpectrometerSettings
from .SpectrometerResponse import SpectrometerResponse
from .SpectrometerRequest  import SpectrometerRequest

log = logging.getLogger(__name__)

INT_UUID = "d1a7ff01-af78-4449-a34f-4da1afaf51bc"
GAIN_UUID = "d1a7ff02-af78-4449-a34f-4da1afaf51bc"
LASER_STATE_UUID = "d1a7ff03-af78-4449-a34f-4da1afaf51bc"
DEVICE_ACQUIRE_UUID = "d1a7ff04-af78-4449-a34f-4da1afaf51bc"
SPECTRUM_PIXELS_UUID = "d1a7ff05-af78-4449-a34f-4da1afaf51bc"
READ_SPECTRUM_UUID = "d1a7ff06-af78-4449-a34f-4da1afaf51bc"
SELECT_EEPROM_PAGE_UUID = "d1a7ff07-af78-4449-a34f-4da1afaf51bc"
READ_EEPROM_UUID = "d1a7ff08-af78-4449-a34f-4da1afaf51bc"
DETECTOR_ROI_UUID = "d1a7ff0A-af78-4449-a34f-4da1afaf51bc"
MAX_RETRIES = 4
THROWAWAY_SPECTRA = 6

class BLEDevice(InterfaceDevice):
    """
    This is the basic implementation of our interface with BLE Spectrometers.

    ##########################################################################
    This class adopts the external device interface structure
    This involves receiving a request through the handle_request function
    A request is processed based on the key in the request
    The processing function passes the commands to the requested device
    Once it receives a response from the connected device it then passes that
    back up the chain
                               Enlighten Request
                                       |
                                handle_requests
                                       |
                                 ------------
                                /   /  |  \  \
             { get_laser status, acquire, set_laser_watchdog, etc....}
                                \   \  |  /  /
                                 ------------
                                       |
                               {self.bleak_call}
    ############################################################################
    """

    def __init__(self, device_id, message_queue = None):
        super().__init__()
<<<<<<< HEAD
        self.device_id = device_id
=======

        # MZ: what is a PID in the context of BLE?
        self.ble_pid = str(hash(device.address))

        # MZ: why does the ID of a BLE device start with "USB" and not "BLE"?
        self.device_id = DeviceID(label=f"USB:{self.ble_pid[:8]}:0x16384:111111:111111", device_type=self)

        self.device_id = self.device_id # MZ: ???
>>>>>>> 788e10fc
        self.label = "BLE Device"

        # MZ: what do bus and address represent in the BLE protocol?
        self.bus = self.device_id.bus
        self.address = self.device_id.address
<<<<<<< HEAD
=======

        # MZ: why does this class have a VID and PID?
        self.vid = self.device_id.vid 
        self.pid = self.device_id.pid

        self.device_type = self # MZ: why?

>>>>>>> 788e10fc
        self.is_ble = True
        self.is_andor = lambda : False
        self.loop = asyncio.new_event_loop() #loop
        self.sum_count = 0
        self.performing_acquire = False
        self.disconnect = False
        self.total_pixels_read = 0
        self.session_reading_count = 0
        self.settings = SpectrometerSettings(self.device_id)
        self.settings.eeprom.detector = "ble"
        self.retry_count = 0
        self.pixels_read = 0

        self.process_f = self._init_process_funcs()



    def __str__(self):
        return f"<BLEDevice {self.device_id.name} {self.device_id.address}>"

    def __hash__(self):
        return hash(str(self))

    def __repr__(self):
        return str(self)

    def __eq__(self, other):
        return hash(self) == hash(other)

    def __ne__(self, other):
        return str(self) != str(other)

    def __lt__(self, other):
        return str(self) < str(other)

    ###############################################################
    # Private Methods
    ###############################################################

    def _init_process_funcs(self) -> dict[str, Callable[..., Any]]:
        process_f = {}

        process_f["connect"] = self.connect
        process_f["disconnect"] = self.close
        process_f["close"] = self.close
        process_f["acquire_data"] = self.acquire_data
        process_f["scans_to_average"] = self.scans_to_average
        ##################################################################
        # What follows is the old init-lambdas that are squashed into process_f
        # Long term, the upstream requests should be changed to match the new format
        # This is an easy fix for the time being to make things behave
        ##################################################################
        process_f["integration_time_ms"] = lambda x: asyncio.run_coroutine_threadsafe(self._set_integration_time_ms(x), self.loop)
        process_f["detector_gain"] = lambda x: asyncio.run_coroutine_threadsafe(self._set_gain(x), self.loop)
        process_f["laser_enable"] = lambda x: asyncio.run_coroutine_threadsafe(self._set_laser(x), self.loop)
        process_f["vertical_binning"] = lambda x: asyncio.run_coroutine_threadsafe(self._set_vertical_roi(x), self.loop)

        return process_f

    async def _set_laser(self, value: int) -> SpectrometerResponse:
        log.debug(f"BLE setting laser to {value}")
        buf = bytearray()
        laser_mode = 0
        laser_type = 0
        laser_watchdog = 0
        try:
            buf.append(laser_mode)
            buf.append(laser_type)
            buf.append(value)
            buf.append(laser_watchdog)
            await self.client.write_gatt_char(LASER_STATE_UUID, buf, response = True)
        except Exception as e:
            log.error(f"Error trying to set laser {e}")
            return SpectrometerResponse(False,error_msg="error setting laser",error_lvl=ErrorLevel.high)
        return SpectrometerResponse(True)

    async def _set_vertical_roi(self, lines: tuple[int, int]) -> SpectrometerResponse:
        log.debug(f"vertical roi setting to {lines}")
        buf = bytearray()
        try:
            if not self.settings.is_micro():
                log.debug("Detector ROI only configurable on microRaman")
                return SpectrometerResponse(False, error_msg="ROI not supported", error_lvl=ErrorLevel.low)
            try:
                start = lines[0]
                end   = lines[1]
            except:
                log.error("set_vertical_binning requires a tuple of (start, stop) lines")
                return SpectrometerResponse(False, error_msg="invalid start stop lines", error_lvl=ErrorLevel.low)

            if start < 0 or end < 0:
                log.error("set_vertical_binning requires a tuple of POSITIVE (start, stop) lines")
                return SpectrometerResponse(False, error_msg="invalid start stop lines", error_lvl=ErrorLevel.low)

            # enforce ascending order (also, note that stop line is "last line binned + 1", so stop must be > start)
            if start >= end:
                # (start, end) = (end, start)
                log.error("set_vertical_binning requires ascending order (ignoring %d, %d)", start, end)
                return SpectrometerResponse(False, error_msg="invalid start stop lines", error_lvl=ErrorLevel.low)

            b_start = int(start).to_bytes(2, byteorder='big')
            b_end = int(end).to_bytes(2, byteorder='big')
            buf.extend(b_start)
            buf.extend(b_end)
            log.debug(f"making BLE call to set vertical roi to {buf}")
            await self.client.write_gatt_char(DETECTOR_ROI_UUID, buf, response = True)
        except Exception as e:
            log.error(f"error trying to set vertical over ble of {e} with values {start} and {end}")
            return SpectrometerResponse(False, error_msg="error trying to set roi", error_lvl=ErrorLevel.low)
        return SpectrometerResponse(True)

    async def _set_integration_time_ms(self, value: int) -> SpectrometerResponse:
        log.debug(f"BLE setting int time to {value}")
        try:
            value_bytes = value.to_bytes(2, byteorder='big')
            await self.client.write_gatt_char(INT_UUID, value_bytes, response = True)
        except Exception as e:
            log.error(f"Error trying to write int time {e}")
            return SpectrometerResponse(False, error_msg="error setting int time", error_lvl=ErrorLevel.low)
        return SpectrometerResponse(True)

    async def _disconnect_spec(self) -> SpectrometerResponse:
        await self.client.disconnect()
        return SpectrometerResponse(True)

    async def _connect_spec(self) -> SpectrometerResponse:
        self.client = BleakClient(self.device_id.address)
        await self.client.connect()
        log.debug(f"Connected: {self.client.is_connected}")
        return SpectrometerResponse(True)

    async def _set_gain(self, value: int) -> SpectrometerResponse:
        log.debug(f"BLE setting gain to {value}")
        #value_bytes = int(value).to_bytes(2, byteorder='big')
        try:
            msb = int(value)
            lsb = int((value - int(value)) * 256) & 0xff
            value_bytes = ((msb << 8) | lsb).to_bytes(2, byteorder='big')
            await self.client.write_gatt_char(GAIN_UUID, value_bytes, response = True)
        except Exception as e:
            log.error(f"Error trying to write gain {e}")
            return SpectrometerResponse(False, error_msg="error trying to write gain", error_lvl=ErrorLevel.medium)
        return SpectrometerResponse(True)

    async def _ble_acquire(self) -> SpectrometerResponse:
        if self.disconnect:
            log.debug("ble spec is set to disconnect, returning False")
            return SpectrometerResponse(False)
        request = await self.client.write_gatt_char(DEVICE_ACQUIRE_UUID, bytes(0), response = True)
        pixels = self.settings.eeprom.active_pixels_horizontal
        request_retry = False
        averaging_enabled = (self.settings.state.scans_to_average > 1)
        if self.pixels_read == 0:
            self.spectrum = [0 for pix in range(pixels)]

        if averaging_enabled and not self.settings.state.free_running_mode:

            self.sum_count = 0
            loop_count = self.settings.state.scans_to_average

        else:
            # we're in free-running mode
            loop_count = 1
        reading = None
        for loop_index in range(0, loop_count):
            reading = Reading(self.device_id)
            reading.integration_time_ms = self.settings.state.integration_time_ms
            reading.laser_power_perc    = self.settings.state.laser_power_perc
            reading.laser_power_mW      = self.settings.state.laser_power_mW
            reading.laser_enabled       = self.settings.state.laser_enabled
            header_len = 2
            if self.disconnect:
                log.debug("ble spec is set to disconnect, returning False")
                log.info("Disconnecting, stopping spectra acquire and returning None")
                return SpectrometerResponse(False)
            if request_retry:
                self.retry_count += 1
                if (self.retry_count > MAX_RETRIES):
                    log.error(f"giving up after {MAX_RETRIES} retries")
                    return SpectrometerResponse(False)

            delay_ms = int(self.retry_count**5)

            # if this is the first retry, assume that the sensor was
            # powered-down, and we need to wait for some throwaway
            # spectra 
            if (self.retry_count == 1):
                delay_ms = int(self.settings.state.integration_time_ms * THROWAWAY_SPECTRA)

            log.error(f"Retry requested, so waiting for {delay_ms}ms")
            if self.disconnect:
                log.debug("ble spec is set to disconnect, returning False")
                return SpectrometerResponse(False)
            await asyncio.sleep(delay_ms)

            request_retry = False

            log.debug(f"requesting spectrum packet starting at pixel {self.pixels_read}")
            request = self.pixels_read.to_bytes(2, byteorder="big")
            await self.client.write_gatt_char(SPECTRUM_PIXELS_UUID, request, response = True)

            log.debug(f"reading spectrumChar (pixelsRead {self.pixels_read})");
            response = await self.client.read_gatt_char(READ_SPECTRUM_UUID)

            # make sure response length is even, and has both header and at least one pixel of data
            response_len = len(response);
            if (response_len < header_len or response_len % 2 != 0):
                log.error(f"received invalid response of {response_len} bytes")
                request_retry = True
                continue
            if self.disconnect:
                log.debug("ble spec is set to disconnect, returning False")
                return SpectrometerResponse(False)

            # firstPixel is a big-endian UInt16
            first_pixel = int((response[0] << 8) | response[1])
            if (first_pixel > 2048 or first_pixel < 0):
                log.error(f"received NACK (first_pixel {first_pixel}, retrying")
                request_retry = True
                continue

            pixels_in_packet = int((response_len - header_len) / 2);

            log.debug(f"received spectrum packet starting at pixel {first_pixel} with {pixels_in_packet} pixels");

            for i in range(pixels_in_packet):
                # pixel intensities are little-endian UInt16
                offset = header_len + i * 2
                intensity = int((response[offset+1] << 8) | response[offset])
                self.spectrum[self.pixels_read] = intensity
                if self.disconnect:
                    log.debug("ble spec is set to disconnect, returning False")
                    return SpectrometerResponse(False)

                self.pixels_read += 1

                if self.pixels_read == pixels:
                    log.debug("read complete spectrum")
                    self.session_reading_count += 1
                    if (i + 1 != pixels_in_packet):
                        log.error(f"ignoring {pixels_in_packet - (i + 1)} trailing pixels");
                    break
            response = None;
            #### WHILE LOOP ENDS HERE ####
            for i in range(4):
                self.spectrum[i] = self.spectrum[4]

            self.spectrum[pixels-1] = self.spectrum[pixels-2]

            reading.session_count = self.session_reading_count
            reading.sum_count = self.sum_count
            log.debug("Spectrometer.takeOneAsync: returning completed spectrum");
            reading.spectrum = self.spectrum

            if not reading.failure:
                if averaging_enabled:
                    if self.sum_count == 0:
                        self.summed_spectra = [float(i) for i in reading.spectrum]
                    else:
                        log.debug("device.take_one_averaged_reading: summing spectra")
                        for i in range(len(self.summed_spectra)):
                            self.summed_spectra[i] += reading.spectrum[i]
                    self.sum_count += 1
                    log.debug("device.take_one_averaged_reading: summed_spectra : %s ...", self.summed_spectra[0:9])

            # have we completed the averaged reading?
            if averaging_enabled:
                if self.sum_count >= self.settings.state.scans_to_average:
                    reading.spectrum = [ x / self.sum_count for x in self.summed_spectra ]
                    log.debug("device.take_one_averaged_reading: averaged_spectrum : %s ...", reading.spectrum[0:9])
                    reading.averaged = True

                    # reset for next average
                    self.summed_spectra = None
                    self.sum_count = 0
            else:
                # if averaging isn't enabled...then a single reading is the
                # "averaged" final measurement (check reading.sum_count to confirm)
                reading.averaged = True

        response = SpectrometerResponse()
        response.data = reading
        response.progress = self.pixels_read/pixels
        if response.progress == 1:
            self.spectrum = [0 for pix in range(pixels)]
            self.pixels_read = 0

        return response

    async def _get_eeprom(self) -> list[list[int]]:
        log.debug("Trying BLE eeprom read")
        pages = []
        for i in range(EEPROM.MAX_PAGES):
            buf = bytearray()
            pos = 0
            for j in range(EEPROM.SUBPAGE_COUNT):
                page_ids = bytearray([i, j])
                log.debug(f"Writing to tell gateway to get page {i} ands subpage {j}")
                request = await self.client.write_gatt_char(SELECT_EEPROM_PAGE_UUID, page_ids, response = True)
                log.debug("Attempting to read page data")
                response = await self.client.read_gatt_char(READ_EEPROM_UUID)
                for byte in response:
                    buf.append(byte)
            pages.append(buf)
        return pages


    def _get_default_data_dir(self) -> str:
        return os.getcwd()

    ###############################################################
    # Public Methods
    ###############################################################

    def connect(self) -> SpectrometerResponse:
        self.thread = threading.Thread(target=self.loop.run_forever, daemon=True)
        self.thread.start()
        fut = asyncio.run_coroutine_threadsafe(self._connect_spec(), self.loop)
        log.debug("asyncio performing connection to device")
        fut.result()
        log.debug("BLEDevice succeeded in connection")
        fut = asyncio.run_coroutine_threadsafe(self._get_eeprom(), self.loop)
        self.settings.eeprom.parse(fut.result())
        self.settings.update_wavecal()
        self.label = f"{self.settings.eeprom.serial_number} ({self.settings.eeprom.model})"
        return SpectrometerResponse(True)

    def acquire_data(self) -> SpectrometerResponse:
        if self.performing_acquire:
            return SpectrometerResponse(True)
        if self.disconnect:
            log.debug("ble spec is set to disconnect, returning False")
            return SpectrometerResponse(False)
        self.performing_acquire = True
        self.session_reading_count += 1
        fut = asyncio.run_coroutine_threadsafe(self._ble_acquire(), self.loop)
        self.performing_acquire = False
        result = fut.result()
        return result

    # both this and change_setting are needed
    # change_device_setting is called by the controller
    # while change_setting is being called by the wrapper_worker
    def change_device_setting(self, setting: str, value: int) -> None:
        control_object = ControlObject(setting, value)
        log.debug("BLEDevice.change_setting: %s", control_object)

        # Since scan averaging lives in WasatchDevice, handle commands which affect
        # averaging at this level
        if control_object.setting == "scans_to_average":
            self.sum_count = 0
            self.settings.state.scans_to_average = int(value)
            return
        else:
            req = SpectrometerRequest(setting, args=[value])
            self.handle_requests([req])

    def get_pid_hex(self) -> str:
        return str(hex(self.pid))[2:]

    def get_vid_hex(self) -> str:
        return str(self.vid)

    def to_dict(self) -> str:
        return str(self)

    def scans_to_average(self, value: int) -> None:
        self.sum_count = 0
        self.settings.state.scans_to_average = int(value)

    def close(self) -> None:
        log.info("BLE close called, trying to disconnect spec")
        self.disconnect = True
        fut = asyncio.run_coroutine_threadsafe(self._disconnect_spec(), self.loop)
        result = fut.result()
        self.loop.stop()<|MERGE_RESOLUTION|>--- conflicted
+++ resolved
@@ -65,33 +65,13 @@
 
     def __init__(self, device_id, message_queue = None):
         super().__init__()
-<<<<<<< HEAD
         self.device_id = device_id
-=======
-
-        # MZ: what is a PID in the context of BLE?
-        self.ble_pid = str(hash(device.address))
-
-        # MZ: why does the ID of a BLE device start with "USB" and not "BLE"?
-        self.device_id = DeviceID(label=f"USB:{self.ble_pid[:8]}:0x16384:111111:111111", device_type=self)
-
-        self.device_id = self.device_id # MZ: ???
->>>>>>> 788e10fc
         self.label = "BLE Device"
 
         # MZ: what do bus and address represent in the BLE protocol?
         self.bus = self.device_id.bus
         self.address = self.device_id.address
-<<<<<<< HEAD
-=======
-
-        # MZ: why does this class have a VID and PID?
-        self.vid = self.device_id.vid 
-        self.pid = self.device_id.pid
-
-        self.device_type = self # MZ: why?
-
->>>>>>> 788e10fc
+
         self.is_ble = True
         self.is_andor = lambda : False
         self.loop = asyncio.new_event_loop() #loop
