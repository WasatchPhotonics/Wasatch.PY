<<<<<<< HEAD
version = "1.1.37"
=======
"""This package is a driver for Wasatch Photonics devices"""
__version__ = "2.0.1" #This is used by flit and other pypi things
version = "2.0.1" # This is to avoid breaking other files that originally used .version instead of __version__
>>>>>>> 55e25736
<|MERGE_RESOLUTION|>--- conflicted
+++ resolved
@@ -1,7 +1,3 @@
-<<<<<<< HEAD
-version = "1.1.37"
-=======
 """This package is a driver for Wasatch Photonics devices"""
 __version__ = "2.0.1" #This is used by flit and other pypi things
-version = "2.0.1" # This is to avoid breaking other files that originally used .version instead of __version__
->>>>>>> 55e25736
+version = "2.0.1" # This is to avoid breaking other files that originally used .version instead of __version__