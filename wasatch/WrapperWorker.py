--- conflicted
+++ resolved
@@ -33,11 +33,8 @@
             message_queue,
             is_ocean,
             is_andor,
-<<<<<<< HEAD
             is_spi,
-=======
             is_ble,
->>>>>>> c641dec1
             parent=None):
 
         threading.Thread.__init__(self)
@@ -45,11 +42,8 @@
         self.device_id      = device_id
         self.is_ocean       = is_ocean
         self.is_andor       = is_andor
-<<<<<<< HEAD
         self.is_spi         = is_spi
-=======
         self.is_ble         = is_ble
->>>>>>> c641dec1
         self.command_queue  = command_queue
         self.response_queue = response_queue
         self.settings_queue = settings_queue
@@ -72,16 +66,13 @@
                 device_id = self.device_id,
                 message_queue = self.message_queue
                 )
-<<<<<<< HEAD
         elif self.is_spi:
             self.spi_device = SPIDevice(
                 device_id = self.device_id,
                 message_queue = self.message_queue
                 )
-=======
         elif self.is_ble:
             self.ble_device = self.device_id.device_type
->>>>>>> c641dec1
         else:
             try:
                 log.debug("instantiating WasatchDevice")
@@ -98,13 +89,10 @@
             ok = self.ocean_device.connect()
         elif self.is_andor:
             ok = self.andor_device.connect()
-<<<<<<< HEAD
         elif self.is_spi:
             ok = self.spi_device.connect()
-=======
         elif self.is_ble:
             ok = self.ble_device.connect()
->>>>>>> c641dec1
         else:
             try:
                 ok = self.wasatch_device.connect()
@@ -124,13 +112,10 @@
             self.settings_queue.put_nowait(self.ocean_device.settings)
         elif self.is_andor:
             self.settings_queue.put_nowait(self.andor_device.settings)
-<<<<<<< HEAD
         elif self.is_spi:
             self.settings_queue.put_nowait(self.spi_device.settings)
-=======
         elif self.is_ble:
             self.settings_queue.put_nowait(self.ble_device.settings)  
->>>>>>> c641dec1
         else:
             self.settings_queue.put_nowait(self.wasatch_device.settings)
 
@@ -172,13 +157,10 @@
                             self.ocean_device.change_setting(record.setting, record.value)
                         elif self.is_andor:
                             self.andor_device.change_setting(record.setting, record.value)
-<<<<<<< HEAD
                         elif self.is_spi:
                             self.spi_device.change_setting(record.setting, record.value)
-=======
                         elif self.is_ble:
                             self.ble_device.change_settings(record.setting, record.value)
->>>>>>> c641dec1
                         else:
                             self.wasatch_device.change_setting(record.setting, record.value)
 
@@ -217,13 +199,10 @@
                     reading = self.ocean_device.acquire_data()
                 elif self.is_andor:
                     reading = self.andor_device.acquire_data()
-<<<<<<< HEAD
                 elif self.is_spi:
                     reading = self.spi_device.acquire_data()
-=======
                 elif self.is_ble:
                     reading = self.ble_device.acquire_data()
->>>>>>> c641dec1
                 else:
                     reading = self.wasatch_device.acquire_data()
                 #log.debug("continuous_poll: acquire_data returned %s", str(reading))
