import threading
import datetime
import logging
import time
from queue import Queue

from .SpectrometerResponse import SpectrometerResponse
from .SpectrometerRequest  import SpectrometerRequest
from .SpectrometerResponse import ErrorLevel
from .WasatchDevice        import WasatchDevice
from .ControlObject        import ControlObject
from .AndorDevice          import AndorDevice
from .OceanDevice          import OceanDevice
<<<<<<< HEAD
from .SPIDevice            import SPIDevice
=======
from .BLEDevice            import BLEDevice
>>>>>>> 403927e4
from .Reading              import Reading

log = logging.getLogger(__name__)

##
# Continuously process in background thread. While waiting forever for the None 
# poison pill on the command queue, continuously read from the device and post 
# the results on the response queue.
class WrapperWorker(threading.Thread):

    # TODO: make this dynamic:
    #   - initially on number of connected spectrometers
    #   - ideally on configured integration times per spectrometer
    #   - note that this is essentially ADDED to the total measurement time
    #     of EACH AND EVERY INTEGRATION
    # TODO: replace if check for each type of spec with single call
    # TODO: Create ABC of hardware device that keeps common functions like handle_requests
    POLLER_WAIT_SEC = 0.05    # .05sec = 50ms = update from hardware device at 20Hz

    def __init__(
            self,
            device_id,
            command_queue,
            response_queue,
            settings_queue,
            message_queue,
            is_ocean,
            is_andor,
            is_spi,
            is_ble,
            parent=None):

        threading.Thread.__init__(self)

        self.device_id      = device_id
        self.is_ocean       = is_ocean
        self.is_andor       = is_andor
        self.is_spi         = is_spi
        self.is_ble         = is_ble
        self.command_queue  = command_queue
        self.response_queue = response_queue
        self.settings_queue = settings_queue
        self.message_queue  = message_queue
        self.wasatch_device = False
        self.sum_count = 0

    ##
    # This is essentially the main() loop in a thread.
    # All communications with the parent thread are routed through
    # one of the three queues (cmd inputs, response outputs, and
    # a one-shot SpectrometerSettings).
<<<<<<< HEAD
    def run(self):
        if self.is_ocean:
            self.ocean_device = OceanDevice(
                device_id = self.device_id,
                message_queue = self.message_queue)
        elif self.is_andor:
            self.andor_device = AndorDevice(
                device_id = self.device_id,
                message_queue = self.message_queue
                )
        elif self.is_spi:
            self.spi_device = SPIDevice(
                device_id = self.device_id,
                message_queue = self.message_queue
                )
        elif self.is_ble:
            self.ble_device = self.device_id.device_type
            self.ble_device.disconnect = False
        else:
            try:
=======
    def run(self) -> None:
        is_options = [self.is_ocean, self.is_andor, self.is_ble]
        device_classes = [OceanDevice, AndorDevice, BLEDevice, WasatchDevice]
        try:
            log.debug(f"trying to instantiate device")
            if any(is_options):
                type_connection = is_options.index(True)
                connecting_class = device_classes[type_connection]
                if connecting_class == BLEDevice:
                    self.connected_device = self.device_id.device_type
                    self.connected_device.disconnect = False
                else:
                    self.connected_device = device_classes[3](
                        device_id = self.device_id,
                        message_queue = self.message_queue)
            else:
>>>>>>> 403927e4
                log.debug("instantiating WasatchDevice")
                self.connected_device = device_classes[device_classes.index(WasatchDevice)](
                    device_id = self.device_id,
                    message_queue = self.message_queue)
        except:
                log.critical("exception instantiating device", exc_info=1)
                return self.settings_queue.put(None) 

        log.debug("calling connect")
        ok = False
        req = SpectrometerRequest("connect")
<<<<<<< HEAD
        if self.is_ocean:
            (ok,) = self.ocean_device.handle_requests([req])
        elif self.is_andor:
            (ok,) = self.andor_device.handle_requests([req])
        elif self.is_spi:
            (ok,) = self.spi_device.handle_requests([req])
        elif self.is_ble:
            (ok,) = self.ble_device.handle_requests([req])
        else:
            try:
                ok = self.wasatch_device.connect()
            except:
                log.critical("exception connecting", exc_info=1)
                return self.settings_queue.put(None) # put(None, timeout=2)
=======
        try:
            (ok,) = self.connected_device.handle_requests([req])
        except:
            log.critical("exception connecting", exc_info=1)
            return self.settings_queue.put(None) # put(None, timeout=2)
>>>>>>> 403927e4

        if not ok.data:
            log.critical("failed to connect")
            return self.settings_queue.put(None) # put(None, timeout=2)

        log.debug("successfully connected")

        # send the SpectrometerSettings back to the GUI thread
        log.debug("returning SpectrometerSettings to parent")
<<<<<<< HEAD
        if self.is_ocean:
            self.settings_queue.put_nowait(self.ocean_device.settings)
        elif self.is_andor:
            self.settings_queue.put_nowait(self.andor_device.settings)
        elif self.is_spi:
            self.settings_queue.put_nowait(self.spi_device.settings)
        elif self.is_ble:
            self.settings_queue.put_nowait(self.ble_device.settings)  
        else:
            self.settings_queue.put_nowait(self.wasatch_device.settings)
=======
        self.settings_queue.put_nowait(self.connected_device.settings)
>>>>>>> 403927e4

        log.debug("entering loop")
        last_command = datetime.datetime.now()
        min_thread_timeout_sec = 10
        thread_timeout_sec = min_thread_timeout_sec

        received_poison_pill_command  = False # from ENLIGHTEN
        received_poison_pill_response = False # from WasatchDevice

        sent_good = False
        num_connected_devices = 1
        while True:
            now = datetime.datetime.now()
            dedupped = self.dedupe(self.command_queue)

            # apply dedupped commands
            if dedupped:
                for record in dedupped:
                    if record is None:
                        # reminder, the DOWNSTREAM poison_pill is a None, while the UPSTREAM
                        # poison_pill is False...need to straighten that out.
                        received_poison_pill_command = True

                        # do NOT put a 'break' here -- if caller is in process of
                        # cleaning shutting things down, let them switch off the
                        # laser etc in due sequence
                    else:
                        log.debug("processing command queue: %s", record.setting)

                        last_command = now

                        # basically, this simply moves each de-dupped command from
                        # WasatchDeviceWrapper.command_queue to WasatchDevice.command_queue,
                        # where it gets read during the next call to
                        # WasatchDevice.acquire_data.
<<<<<<< HEAD
                        if self.is_ocean:
                            req = SpectrometerRequest(record.setting, args=[record.value])
                            self.ocean_device.handle_requests([req])
                        elif self.is_andor:
                            req = SpectrometerRequest(record.setting, args=[record.value])
                            self.andor_device.handle_requests([req])
                        elif self.is_spi:
                            req = SpectrometerRequest(record.setting, args=[record.value])
                            self.spi_device.handle_requests([req])
                        elif self.is_ble:
                            req = SpectrometerRequest(record.setting, args=[record.value])
                            self.ble_device.handle_requests([req])
                        else:
                            self.wasatch_device.change_setting(record.setting, record.value)

=======
                        req = SpectrometerRequest(record.setting, args=[record.value])
                        self.connected_device.handle_requests([req])
 
>>>>>>> 403927e4
                        # peek in some settings locally
                        if record.setting == "num_connected_devices":
                            num_connected_devices = record.value
                        elif record.setting == "subprocess_timeout_sec":
                            thread_timeout_sec = record.value

            else:
                log.debug("command queue empty")

            if received_poison_pill_command:
                log.critical("exiting per command queue (poison pill received)")
                break

            # ##################################################################
            # Relay one upstream reading (Spectrometer -> GUI)
            # ##################################################################

            try:
                # Note: this is a BLOCKING CALL.  If integration time is longer
                # than subprocess_timeout_sec, this call itself will trigger
                # shutdown.
                log.debug("acquiring data")
                req = SpectrometerRequest("acquire_data")
<<<<<<< HEAD
                if self.is_ocean:
                    (reading_response,) = self.ocean_device.handle_requests([req])
                elif self.is_andor:
                    (reading_response,) = self.andor_device.handle_requests([req])
                elif self.is_spi:
                    (reading_response,) = self.spi_device.handle_requests([req])
                elif self.is_ble:
                    (reading_response,) = self.ble_device.handle_requests([req])
                else:
                    reading_response = self.wasatch_device.acquire_data()
=======
                (reading_response,) = self.connected_device.handle_requests([req])
>>>>>>> 403927e4
                #log.debug("continuous_poll: acquire_data returned %s", str(reading))
            except Exception as exc:
                log.critical("exception calling WasatchDevice.acquire_data", exc_info=1)
                continue
            if not isinstance(reading_response, SpectrometerResponse):
                log.error(f"Reading is not type ReadingResponse. Should not get naked responses. Happened with request {req}")
                continue
            log.debug(f"response {reading_response} data is {reading_response.data}")

            if reading_response.keep_alive == True:
                # just pass it upstream and move on
                log.debug("worker is flowing up keep alive")
                try:
                    self.response_queue.put(reading_response) # put(reading, timeout=2)
                    sent_good = True
                except:
                    log.error("unable to push Reading %d to GUI", reading.session_count, exc_info=1)
                continue

            elif reading_response.error_msg != "":
                if reading_response.data == None:
                    reading_response.data = Reading()
                self.response_queue.put(reading_response)

            elif reading_response.data is None:
                log.debug("no worker saw no reading")

            elif reading_response.data == False or reading_response.data.failure is not None:
                # reading was a failure, maintain connection, but pass up the failure
                log.critical(f"hardware level error...exiting because reading_response.data is {reading_response.data} or reading_response.data.failure")
                reading_response.poison_pill = True
                self.response_queue.put(reading_response)

            elif reading_response.data.spectrum is not None:
                log.debug("sending Reading %d back to GUI thread (%s)", reading_response.data.session_count, reading_response.data.spectrum[0:5])
                try:
                    self.response_queue.put_nowait(reading_response) # put(reading, timeout=2)
                except:
                    log.error("unable to push Reading %d to GUI", reading_response.data.session_count, exc_info=1)

            else:
                log.error("received non-failure Reading without spectrum...ignoring?")

            # only poll hardware at 20Hz
            sleep_sec = WrapperWorker.POLLER_WAIT_SEC * num_connected_devices
            log.debug("sleeping %.2f sec", sleep_sec)
            time.sleep(sleep_sec)

        ########################################################################
        # we have exited the loop
        ########################################################################
        if received_poison_pill_command:
            log.critical("exiting because of downstream poison-pill command")
        else:
            log.critical("exiting for no reason?!")

        log.critical("done")

    def dedupe(self, q: Queue) -> list[ControlObject]:
        keep = [] # list, not a set, because we want to keep it ordered
        while True:
            if not q.empty():
                control_object = q.get_nowait() 

                # treat None elements (poison pills) same as everything else
                if control_object is None:
                    setting = None
                    value = None
                else:
                    setting = control_object.setting
                    value = control_object.value

                # remove previous setting if duplicate
                new_keep = []
                for co in keep:
                    if co.setting != setting:
                        new_keep.append(co)
                keep = new_keep

                # append the setting to the de-dupped list and track index
                keep.append(control_object)
            else:
                break
        return keep<|MERGE_RESOLUTION|>--- conflicted
+++ resolved
@@ -11,11 +11,8 @@
 from .ControlObject        import ControlObject
 from .AndorDevice          import AndorDevice
 from .OceanDevice          import OceanDevice
-<<<<<<< HEAD
 from .SPIDevice            import SPIDevice
-=======
 from .BLEDevice            import BLEDevice
->>>>>>> 403927e4
 from .Reading              import Reading
 
 log = logging.getLogger(__name__)
@@ -67,31 +64,9 @@
     # All communications with the parent thread are routed through
     # one of the three queues (cmd inputs, response outputs, and
     # a one-shot SpectrometerSettings).
-<<<<<<< HEAD
-    def run(self):
-        if self.is_ocean:
-            self.ocean_device = OceanDevice(
-                device_id = self.device_id,
-                message_queue = self.message_queue)
-        elif self.is_andor:
-            self.andor_device = AndorDevice(
-                device_id = self.device_id,
-                message_queue = self.message_queue
-                )
-        elif self.is_spi:
-            self.spi_device = SPIDevice(
-                device_id = self.device_id,
-                message_queue = self.message_queue
-                )
-        elif self.is_ble:
-            self.ble_device = self.device_id.device_type
-            self.ble_device.disconnect = False
-        else:
-            try:
-=======
     def run(self) -> None:
-        is_options = [self.is_ocean, self.is_andor, self.is_ble]
-        device_classes = [OceanDevice, AndorDevice, BLEDevice, WasatchDevice]
+        is_options = (self.is_ocean, self.is_andor, self.is_ble, self.is_spi)
+        device_classes = (OceanDevice, AndorDevice, BLEDevice, SPIDevice, WasatchDevice)
         try:
             log.debug(f"trying to instantiate device")
             if any(is_options):
@@ -105,7 +80,6 @@
                         device_id = self.device_id,
                         message_queue = self.message_queue)
             else:
->>>>>>> 403927e4
                 log.debug("instantiating WasatchDevice")
                 self.connected_device = device_classes[device_classes.index(WasatchDevice)](
                     device_id = self.device_id,
@@ -117,28 +91,11 @@
         log.debug("calling connect")
         ok = False
         req = SpectrometerRequest("connect")
-<<<<<<< HEAD
-        if self.is_ocean:
-            (ok,) = self.ocean_device.handle_requests([req])
-        elif self.is_andor:
-            (ok,) = self.andor_device.handle_requests([req])
-        elif self.is_spi:
-            (ok,) = self.spi_device.handle_requests([req])
-        elif self.is_ble:
-            (ok,) = self.ble_device.handle_requests([req])
-        else:
-            try:
-                ok = self.wasatch_device.connect()
-            except:
-                log.critical("exception connecting", exc_info=1)
-                return self.settings_queue.put(None) # put(None, timeout=2)
-=======
         try:
             (ok,) = self.connected_device.handle_requests([req])
         except:
             log.critical("exception connecting", exc_info=1)
             return self.settings_queue.put(None) # put(None, timeout=2)
->>>>>>> 403927e4
 
         if not ok.data:
             log.critical("failed to connect")
@@ -148,20 +105,7 @@
 
         # send the SpectrometerSettings back to the GUI thread
         log.debug("returning SpectrometerSettings to parent")
-<<<<<<< HEAD
-        if self.is_ocean:
-            self.settings_queue.put_nowait(self.ocean_device.settings)
-        elif self.is_andor:
-            self.settings_queue.put_nowait(self.andor_device.settings)
-        elif self.is_spi:
-            self.settings_queue.put_nowait(self.spi_device.settings)
-        elif self.is_ble:
-            self.settings_queue.put_nowait(self.ble_device.settings)  
-        else:
-            self.settings_queue.put_nowait(self.wasatch_device.settings)
-=======
         self.settings_queue.put_nowait(self.connected_device.settings)
->>>>>>> 403927e4
 
         log.debug("entering loop")
         last_command = datetime.datetime.now()
@@ -197,27 +141,9 @@
                         # WasatchDeviceWrapper.command_queue to WasatchDevice.command_queue,
                         # where it gets read during the next call to
                         # WasatchDevice.acquire_data.
-<<<<<<< HEAD
-                        if self.is_ocean:
-                            req = SpectrometerRequest(record.setting, args=[record.value])
-                            self.ocean_device.handle_requests([req])
-                        elif self.is_andor:
-                            req = SpectrometerRequest(record.setting, args=[record.value])
-                            self.andor_device.handle_requests([req])
-                        elif self.is_spi:
-                            req = SpectrometerRequest(record.setting, args=[record.value])
-                            self.spi_device.handle_requests([req])
-                        elif self.is_ble:
-                            req = SpectrometerRequest(record.setting, args=[record.value])
-                            self.ble_device.handle_requests([req])
-                        else:
-                            self.wasatch_device.change_setting(record.setting, record.value)
-
-=======
                         req = SpectrometerRequest(record.setting, args=[record.value])
                         self.connected_device.handle_requests([req])
  
->>>>>>> 403927e4
                         # peek in some settings locally
                         if record.setting == "num_connected_devices":
                             num_connected_devices = record.value
@@ -241,20 +167,7 @@
                 # shutdown.
                 log.debug("acquiring data")
                 req = SpectrometerRequest("acquire_data")
-<<<<<<< HEAD
-                if self.is_ocean:
-                    (reading_response,) = self.ocean_device.handle_requests([req])
-                elif self.is_andor:
-                    (reading_response,) = self.andor_device.handle_requests([req])
-                elif self.is_spi:
-                    (reading_response,) = self.spi_device.handle_requests([req])
-                elif self.is_ble:
-                    (reading_response,) = self.ble_device.handle_requests([req])
-                else:
-                    reading_response = self.wasatch_device.acquire_data()
-=======
                 (reading_response,) = self.connected_device.handle_requests([req])
->>>>>>> 403927e4
                 #log.debug("continuous_poll: acquire_data returned %s", str(reading))
             except Exception as exc:
                 log.critical("exception calling WasatchDevice.acquire_data", exc_info=1)
