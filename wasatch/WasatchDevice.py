import re
import os
import time
import psutil
import logging
import datetime
import threading
from queue import Queue
from typing import TypeVar, Any, Callable

from configparser import ConfigParser

from . import utils

from .FeatureIdentificationDevice import FeatureIdentificationDevice
from .SpectrometerSettings        import SpectrometerSettings
from .SpectrometerResponse        import SpectrometerResponse
from .SpectrometerRequest         import SpectrometerRequest
from .SpectrometerResponse        import ErrorLevel
from .InterfaceDevice             import InterfaceDevice
from .BalanceAcquisition          import BalanceAcquisition
from .SpectrometerState           import SpectrometerState
from .ControlObject               import ControlObject
from .WasatchBus                  import WasatchBus
from .DeviceID                    import DeviceID
from .Reading                     import Reading

log = logging.getLogger(__name__)

##
# A WasatchDevice encapsulates and wraps a Wasatch spectrometer in a blocking
# interface.  It will normally wrap one of the following:
#
# - a FeatureIdentificationDevice (modern FID spectrometer)
#
# ENLIGHTEN does not instantiate WasatchDevices directly, but instead uses
# a WasatchDeviceWrapper to access a single WasatchDevice in a dedicated child 
# thread.  Other users of Wasatch.PY may of course instantiate a WasatchDevice 
# directly.
class WasatchDevice(InterfaceDevice):

    # While this is not the main interface device, it wraps FID
    # It is also what is called by WrapperWorker and because of this
    # I chose to implement the minimum formatting for interface device
    # so that it can match the other calls in WrapperWorker

    ##
    # @param device_id      a DeviceID instance OR string label thereof
    # @param message_queue  if provided, used to send status back to caller
    def __init__(self, device_id: DeviceID, message_queue: Queue = None) -> None:

        # if passed a string representation of a DeviceID, deserialize it
        if type(device_id) is str:
            device_id = DeviceID(label=device_id)

        self.device_id      = device_id
        self.message_queue  = message_queue

        self.lock = threading.Lock()

        self.connected = False
        self.hardware = None

        # Receives ENLIGHTEN's 'change settings' commands in the spectrometer
        # process. Although a logical queue, has nothing to do with multiprocessing.
        self.command_queue = []

        # Enable for "immediate mode" by clients like WasatchShell (by default,
        # inbound commands are queued and executed at beginning of next acquire_data;
        # this runs them as they arrive).
        self.immediate_mode = False

        self.settings = SpectrometerSettings()

        # Any particular reason these aren't in FeatureIdentificationDevice?
        self.summed_spectra         = None
        self.sum_count              = 0
        self.session_reading_count  = 0
        self.take_one               = False
        self.last_complete_acquisition = None

        self.process_id = os.getpid()
        self.last_memory_check = datetime.datetime.now()
        self.last_battery_percentage = 0

        self.process_f = self._init_process_funcs()

    # ######################################################################## #
    #                                                                          #
    #                               Connection                                 #
    #                                                                          #
    # ######################################################################## #

    ## Attempt low level connection to the specified DeviceID
    def connect(self) -> SpectrometerResponse:
        if self.device_id.is_usb() or self.device_id.is_mock():
<<<<<<< HEAD
            log.debug("trying to connect to USB device")
            result = self.connect_feature_identification()
            if result.data:
=======
            log.debug("trying to connect to %s device" % ("USB" if self.device_id.is_usb() else "Mock"))
            if self.connect_feature_identification():
>>>>>>> 3bfbe66f
                log.debug("Connected to FeatureIdentificationDevice")
                self.connected = True
                self.initialize_settings()
                return SpectrometerResponse(True)
            else:
<<<<<<< HEAD
                log.debug(f"failed fid connect, returning fid result")
                return result
=======
                log.debug("Failed to connect to FeatureIdentificationDevice")
>>>>>>> 3bfbe66f
        else:
            log.critical("unsupported DeviceID protocol: %s", self.device_id)

        log.debug("Can't connect to %s", self.device_id)
        return SpectrometerResponse(False)

    def disconnect(self):
        log.debug("WasatchDevice.disconnect: calling hardware disconnect")
        try:
            req = SpectrometerRequest("disconnect")
            self.hardware.handle_requests([req])
        except Exception as exc:
            log.critical("Issue disconnecting hardware", exc_info=1)

        time.sleep(0.1)

        self.connected = False
        return True

    ## Given a specified universal identifier, attempt to connect to the device using FID protocol.
    # @todo merge with the hardcoded list in DeviceFinderUSB
    def connect_feature_identification(self) -> SpectrometerResponse:
        FID_list = ["1000", "2000", "4000"] # hex

        # check to see if valid FID PID
        pid_hex = self.device_id.get_pid_hex()
        if not pid_hex in FID_list:
            log.debug("connect_feature_identification: device_id %s PID %s not in FID list %s", self.device_id, pid_hex, FID_list)
            return False

        dev = None
        try:
            log.debug("connect_fid: instantiating FID with device_id %s pid %s", self.device_id, pid_hex)
            dev = FeatureIdentificationDevice(device_id=self.device_id, message_queue=self.message_queue)
            log.debug("connect_fid: instantiated")

            try:
                log.debug("connect_fid: calling dev.connect")
                response = dev.connect()
                log.debug("connect_fid: back from dev.connect")
            except Exception as exc:
                log.critical("connect_feature_identification: %s", exc, exc_info=1)
                return SpectrometerResponse(False)

            if not response.data:
                log.critical("Low level failure in device connect")
                return response

            self.hardware = dev

        except Exception as exc:
            log.critical("Problem connecting to: %s", self.device_id, exc_info=1)
            return SpectrometerResponse(False)

        log.debug("Connected to FeatureIdentificationDevice %s", self.device_id)
        return SpectrometerResponse(True)

    def initialize_settings(self):
        if not self.connected:
            return

        self.settings = self.hardware.settings

        # generic post-initialization stuff 
        req_fw_v = SpectrometerRequest('get_microcontroller_firmware_version')
        req_fpga_v = SpectrometerRequest('get_fpga_firmware_version')
        req_int = SpectrometerRequest('get_integration_time_ms')
        req_gain = SpectrometerRequest('get_detector_gain')# note we don't pass update_session_eeprom, so this doesn't really do anything
        reqs = [req_fw_v, req_fpga_v, req_int, req_gain]
        self.hardware.handle_requests(reqs) 
        # could read the defaults for these ss.state volatiles from FID too:
        #
        # self.tec_setpoint_degC
        # self.high_gain_mode_enabled
        # self.triggering_enabled
        # self.laser_enabled
        # self.laser_power
        # self.ccd_offset

        self.settings.update_wavecal()
        self.settings.update_raman_intensity_factors()
        self.settings.dump()

    # ######################################################################## #
    #                                                                          #
    #                               Acquisition                                #
    #                                                                          #
    # ######################################################################## #

    def acquire_data(self) -> SpectrometerResponse:
        """
        Process all enqueued settings, then read actual data (spectrum and
        temperatures) from the device.

        @see Controller.acquire_reading
        """
        log.debug("acquire_data: start")

        self.monitor_memory()

        if self.hardware.shutdown_requested:
            log.critical("acquire_data: hardware shutdown requested")
            return SpectrometerResponse(False, poison_pill=True)

        # process queued commands, and find out if we've been asked to read a
        # spectrum
        needs_acquisition = self.process_commands()
        if not (needs_acquisition or self.settings.state.free_running_mode):
            return SpectrometerResponse(None)

        # if we don't yet have an integration time, nothing to do
        if self.settings.state.integration_time_ms <= 0:
            log.debug("skipping acquire_data because no integration_time_ms")
            return SpectrometerResponse(None)

        # note that right now, all we return are Readings (encapsulating both
        # spectra and temperatures).  If we disable spectra (turn off
        # free_running_mode), then ENLIGHTEN stops receiving temperatures as
        # well.  In the future perhaps we should return multiple object types
        # (Acquisitions, Temperatures, etc)
        return self.acquire_spectrum()

    ##
    # Generate one Reading from the spectrometer, including one
    # optionally-averaged spectrum, device temperatures and other hardware
    # status.
    #
    # This is normally called by acquire_data when that function decides it is
    # time to perform an acquisition.
    #
    # @par Scan Averaging
    #
    # IF the driver is in free-running mode, AND performing scan averaging,
    # THEN scan averaging is NOT encapsulated within a single call to this
    # function.  Instead, we let ths spectrometer run in free-running mode,
    # collecting individual spectra as per normal, and returning each "partial"
    # readings while "building up" to the final averaged measurement.
    #
    # That is to say, if scan averaging is set to 10, then this function will
    # get called 10 times, as ticked by the regular free-running timers, before
    # the fully averaged spectrum is returned.  A total of 10 (not 11) spectra
    # will be generated and sent upstream: the first 9 "partial" (unaveraged)
    # reads, and the final 10th spectrum which will contain the average of all
    # 10 measurements.
    #
    # This gives the user-facing GUI an opportunity to update the "collected
    # X-of-Y" readout on-screen, and potentially even graph the traces of
    # in-process partial readings.
    #
    # HOWEVER, this doesn't make as much sense if we're not in free-running mode,
    # i.e. the subprocess has been slaved to explicit control by the Controller
    # (likely a feature object like BatchCollection), and is collecting exactly
    # those measurements we're being commanded, as they're commanded.
    #
    # THEREFORE, if the driver IS NOT in free-running mode, then we ONLY return
    # the final averaged spectrum as one atomic operation.
    #
    # In this case, if scan averaging is set to 10, then A SINGLE CALL to this
    # function will "block" while the full 10 measurements are made, and then
    # a single, fully-averaged spectrum will be returned upstream.
    #
    # @return a Reading object
    #
    def acquire_spectrum(self):
        averaging_enabled = (self.settings.state.scans_to_average > 1)
        acquire_response = SpectrometerResponse()

        ########################################################################
        # Batch Collection silliness
        ########################################################################

        # We could move this up into ENLIGHTEN.BatchCollection: have it enable
        # the laser, wait a bit, and then send the "acquire" command.  But since
        # WasatchDeviceWrapper.continuous_poll ticks at its own interval, that
        # would introduce timing interference, and different acquisitions would
        # realistically end up with different warm-up times for lasers (all "at
        # least" the configured time, but some longer than others).  Instead,
        # for now I'm putting this delay here, so it will be exactly the same
        # (given sleep()'s precision) for each acquisition.  For true precision
        # this should all go into the firmware anyway.

        dark_reading = SpectrometerResponse()
        if self.settings.state.acquisition_take_dark_enable:
            log.debug("taking internal dark")
            dark_reading = self.take_one_averaged_reading()
            if dark_reading.poison_pill or dark_reading.error_msg:
                log.debug(f"dark reading was bool {dark_reading}")
                return dark_reading
            log.debug("done taking internal dark")

        auto_enable_laser = self.settings.state.acquisition_laser_trigger_enable # and not self.settings.state.free_running_mode
        log.debug("acquire_spectrum: auto_enable_laser = %s", auto_enable_laser)
        if auto_enable_laser:
            log.debug("acquire_spectum: enabling laser, then sleeping %d ms", self.settings.state.acquisition_laser_trigger_delay_ms)
            req = SpectrometerRequest('set_laser_enable', args=[True])
            self.hardware.handle_requests([req])
            if self.hardware.shutdown_requested:
                log.debug(f"auto_enable_laser shutdown requested")
                acquire_response.poison_pill = True
                return acquire_response

            time.sleep(self.settings.state.acquisition_laser_trigger_delay_ms / 1000.0)

        ########################################################################
        # Take a Reading (possibly averaged)
        ########################################################################

        # IMX sensors are free-running, so make sure we collect one full
        # integration after turning on the laser
        self.perform_optional_throwaways()

        log.debug("taking averaged reading")
        take_one_response = self.take_one_averaged_reading()
        reading = take_one_response.data
        if take_one_response.poison_pill:
            log.debug(f"take_one_averaged_reading floating poison pill {take_one_response}")
            return take_one_response
        if take_one_response.keep_alive:
            log.debug(f"floating up keep alive")
            return take_one_response
        if take_one_response.data == None:
            log.debug(f"Received a none reading, floating it up {take_one_response}")
            return take_one_response

        # don't perform dark subtraction, but pass the dark measurement along
        # with the averaged reading
        if dark_reading.data is not None:
            log.debug("attaching dark to reading")
            reading.dark = dark_reading.data.spectrum

        ########################################################################
        # provide early exit-ramp if we've been asked to return bare Readings
        # (just averaged spectra with corrected bad pixels, no metadata)
        ########################################################################

        def disable_laser(force=False):
            if force or auto_enable_laser:
                log.debug("acquire_spectrum: disabling laser post-acquisition")
                req = SpectrometerRequest('set_laser_enable', args=[False])
                self.hardware.handle_requests([req])
                acquire_response.poison_pill = True
            return acquire_response # for convenience

        ########################################################################
        # We're done with the (possibly-averaged) spectrum, so we'd like to now
        # disable the automatically-enabled laser, if it was engaged; but before
        # we can do that that, we should take any requested measurements of the
        # laser temperature and photodiode, as those would obviously be invalid-
        # ated if we took them AFTER the laser was off.
        ########################################################################

        # only read laser temperature if we have a laser
        if self.settings.eeprom.has_laser:
            try:
                count = 2 if self.settings.state.secondary_adc_enabled else 1
                for throwaway in range(count):
                    req = SpectrometerRequest('get_laser_temperature_raw')
                    res = self.hardware.handle_requests([req])[0]
                    if res.error_msg != '':
                        return res
                    reading.laser_temperature_raw  = res.data
                    if self.hardware.shutdown_requested:
                        return disable_laser(force=True)


                req = SpectrometerRequest('get_laser_temperature_degC', args=[reading.laser_temperature_raw])
                res = self.hardware.handle_requests([req])[0]
                if res.error_msg != '':
                    return res
                reading.laser_temperature_degC = res.data
                if self.hardware.shutdown_requested:
                    return disable_laser(force=True)

                if not auto_enable_laser:
                    for (func, attr) in [ ('get_laser_enabled', 'laser_enabled'),
                                          ('can_laser_fire',    'laser_can_fire'),
                                          ('is_laser_firing',   'laser_is_firing') ]:
                        req = SpectrometerRequest(func)
                        res = self.hardware.handle_requests([req])[0]
                        if res.error_msg != '':
                            return res
                        setattr(reading, attr, res.data)

                if self.hardware.shutdown_requested:
                    return disable_laser(force=True)

            except Exception as exc:
                log.debug("Error reading laser temperature", exc_info=1)

        # read secondary ADC if requested
        if self.settings.state.secondary_adc_enabled:
            try:
                req = SpectrometerRequest("select_adc", args=[1])
                self.hardware.handle_requests([req])
                if self.hardware.shutdown_requested:
                    return disable_laser(force=True)

                for throwaway in range(2):
                    req = SpectrometerRequest("get_secondary_adc_raw")
                    res = self.hardware.handle_requests([req])[0]
                    if res.error_msg != '':
                        return res
                    reading.secondary_adc_raw = res.data
                    if self.hardware.shutdown_requested:
                        return disable_laser(force=True)

                req = SpectrometerRequest("get_secondary_adc_calibrated", args =[reading.secondary_adc_raw])
                res = self.hardware.handle_requests([req])[0]
                if res.error_msg != '':
                    return res
                reading.secondary_adc_calibrated = res.data 
                req = SpectrometerRequest("select_adc", args=[0])
                res = self.hardware.handle_requests([req])[0]
                if res.error_msg != '':
                    return res
                if self.hardware.shutdown_requested:
                    return disable_laser(force=True)

            except Exception as exc:
                log.debug("Error reading secondary ADC", exc_info=1)

        ########################################################################
        # we've read the laser temperature and photodiode, so we can now safely
        # disable the laser (if we're the one who enabled it)
        ########################################################################

        disable_laser()

        ########################################################################
        # finish collecting any metadata that doesn't require the laser
        ########################################################################

        # read detector temperature if applicable
        if self.settings.eeprom.has_cooling:
            try:
                req = SpectrometerRequest("get_detector_temperature_raw")
                res = self.hardware.handle_requests([req])[0]
                if res.error_msg != '':
                    return res
                reading.detector_temperature_raw  = res.data
                if self.hardware.shutdown_requested:
                    log.debug("detector_temperature_raw shutdown")
                    acquire_response.poison_pill = True
                    return acquire_response

                req = SpectrometerRequest("get_detector_temperature_degC", args=[reading.detector_temperature_raw])
                res = self.hardware.handle_requests([req])[0]
                if res.error_msg != '':
                    return res
                reading.detector_temperature_degC = res.data
                if self.hardware.shutdown_requested:
                    log.debug("detector_temperature_degC shutdown")
                    acquire_response.poison_pill = True
                    return acquire_response

            except Exception as exc:
                log.debug("Error reading detector temperature", exc_info=1)

        # read ambient temperature if applicable
        if self.settings.is_gen15():
            try:
                # reading.ambient_temperature_degC = self.hardware.get_ambient_temperature_degC()
                pass
            except Exception as exc:
                log.debug("Error reading ambient temperature", exc_info=1)

        # read battery every 10sec
        if self.settings.eeprom.has_battery:
            if self.settings.state.battery_timestamp is None or (datetime.datetime.now() >= self.settings.state.battery_timestamp + datetime.timedelta(seconds=10)):
                req = SpectrometerRequest("get_battery_state_raw")
                res = self.hardware.handle_requests([req])[0]
                if res.error_msg != '':
                   return res
                reading.battery_raw = res.data
                if self.hardware.shutdown_requested:
                    log.debug("battery_raw shutdown")
                    acquire_response.poison_pill = True
                    return acquire_response

                req = SpectrometerRequest("get_battery_percentage")
                res = self.hardware.handle_requests([req])[0]
                if res.error_msg != '':
                   return res
                reading.battery_percentage = res.data
                if self.hardware.shutdown_requested:
                    log.debug("battery_perc shutdown")
                    acquire_response.poison_pill = True
                    return acquire_response
                self.last_battery_percentage = reading.battery_percentage

                req = SpectrometerRequest("get_battery_percentage")
                res = self.hardware.handle_requests([req])[0]
                if res.error_msg != '':
                    return res
                reading.battery_charging = res.data
                if self.hardware.shutdown_requested:
                    log.debug("battery_charging shutdown")
                    acquire_response.poison_pill = True
                    return acquire_response

                log.debug("battery: level %.2f%% (%s)", reading.battery_percentage, "charging" if reading.battery_charging else "not charging")
            else:
                if reading is not None:
                    reading.battery_percentage = self.last_battery_percentage

        # log.debug("device.acquire_spectrum: returning %s", reading)
        acquire_response.data = reading
        self.last_complete_acquisition = datetime.datetime.now()
        return acquire_response

    ##
    # It's unclear how many throwaways are really needed for a stable Raman spectrum, and whether they're
    # really based on number of integrations (sensor stabilization) or time (laser warmup); I suspect
    # both.  Also note the potential need for sensor warm-up, but I think that's handled inside FW.
    #
    # Optimal would probably be something like "As many integrations as it takes to span 2sec, but not
    # fewer than two."
    #
    # @todo This shouldn't be required at all if we're in free-running mode, or 
    #       if it's been less than a second since the last acquisition.
    def perform_optional_throwaways(self):
        if self.settings.is_micro() and self.take_one:
            count = 2
            readout_ms = 5

            # MZ: this was forcing me to take 250 throwaways for each 3ms measurement 
            #     in BatchCollection with a SiG :-(
            #
            # For now, assume that if we FINISHED the last measurement less than
            # a second ago, the sensor probably has not gone to sleep and doesn't
            # need SW-driven warmups.
            if self.last_complete_acquisition is None or \
                    (datetime.datetime.now() - self.last_complete_acquisition).total_seconds() > 1.0:
                while count * (self.settings.state.integration_time_ms + readout_ms) < 2000:
                    count += 1

            for i in range(count):
                log.debug("performing optional throwaway %d of %d before ramanMicro TakeOne", i, count)
                req = SpectrometerRequest("get_line")
                res = self.hardware.handle_requests([req])[0]
                if res.error_msg != '':
                    return res
                spectrum_and_row = res.data
    ##
    # @returns Reading on success, true or false on "stop processing" conditions
    def take_one_averaged_reading(self):
        take_one_response = SpectrometerResponse()

        # Okay, let's talk about averaging.  Normally we don't perform averaging
        # as a blocking batch process inside Wasatch.PY.  However, ENLIGHTEN's
        # BatchCollection requirements pulled this architecture in weird
        # directions and we tried to accommodate responsively rather than refactor
        # each time requirements changed...hence the current strangeness.
        #
        # Normally this process (the background process dedicated to a forked
        # WasatchDeviceWrapper object) is in "free-running" mode, taking spectra
        # just as fast as it can in an endless loop, feeding them back to the
        # consumer (ENLIGHTEN) over a multiprocess pipe.  To keep that pipeline
        # "moving," generally we don't do heavy blocking operations down here
        # in the background thread.
        #
        # However, the use-case for BatchCollection was very specific: to
        # take an averaged series of darks, then enable the laser, wait for the
        # laser to warmup, take an averaged series of dark-corrected measurements,
        # and return the average as one spectrum.
        #
        # That is VERY different from what this code was originally written to
        # do.  There are cleaner ways to do this, but I haven't gone back to
        # tidy things up.

        averaging_enabled = (self.settings.state.scans_to_average > 1)

        if averaging_enabled and not self.settings.state.free_running_mode:
            # collect the entire averaged spectrum at once (added for
            # BatchCollection with laser delay)
            #
            # So: we're NOT in "free-running" mode, so we're basically being
            # slaved to parent process and doing exactly what is requested
            # "on command."  That means we can perform a big, heavy blocking
            # scan average all at once, because they requested it.
            self.sum_count = 0
            loop_count = self.settings.state.scans_to_average
        else:
            # we're in free-running mode
            loop_count = 1

        log.debug("take_one_averaged_reading: loop_count = %d", loop_count)

        # either take one measurement (normal), or a bunch (blocking averaging)
        reading = None
        for loop_index in range(0, loop_count):

            # start a new reading
            # NOTE: reading.timestamp is when reading STARTED, not FINISHED!
            reading = Reading(self.device_id)

            # TODO...just include a copy of SpectrometerState? something to think
            # about. That would actually provide a reason to roll all the
            # temperature etc readouts into the SpectrometerState class...
            reading.integration_time_ms = self.settings.state.integration_time_ms
            reading.laser_power_perc    = self.settings.state.laser_power_perc
            reading.laser_power_mW      = self.settings.state.laser_power_mW
            reading.laser_enabled       = self.settings.state.laser_enabled

            # Are we reading one spectrum (normal mode, or "slow" area scan), or
            # doing a batch-read of a whole frame ("fast" area scan)?
            #
            # It's a bit confusing that this is INSIDE the scan averaging loop...
            # there is NO use-case for "averaged" area scan.  We should move this
            # up and out of take_one_averaged_reading().
            if self.settings.state.area_scan_enabled and self.settings.state.area_scan_fast:

                # collect a whole frame of area scan data
                with self.lock:
                    reading.area_scan_data = []
                    try:
                        rows = self.settings.eeprom.active_pixels_vertical
                        first = True
                        log.debug("trying to read a fast area scan frame of %d rows", rows)
                        #for i in range(rows):
                        row_data = {}
                        while True:
                            log.debug(f"trying to read fast area scan row")
                            req = SpectrometerRequest("get_line",kwargs={"trigger":first})
                            response = self.hardware.handle_requests([req])[0]
                            if response.error_msg != '':
                                return response
                            spectrum_and_row = response.data
                            first = False
                            if response.poison_pill:
                                # get_line returned a poison-pill, so we're not 
                                # getting any more in this frame...give up and move on
                                # return False
                                take_one_response.transfer_response(response)
                                log.debug(f"get_line returned {spectrum_and_row}, breaking")
                                break
                            elif response.keep_alive:
                                take_one_response.transfer_response(response)
                                log.debug(f"get_line returned keep alive, passing up")
                                return take_one_response
                            elif self.hardware.shutdown_requested:
                                take_one_response.transfer_response(response)
                                return take_one_response
                            elif spectrum_and_row.spectrum is None:
                                log.debug("device.take_one_averaged_spectrum: get_line None, sending keepalive for now (area scan fast)")
                                take_one_response.transfer_response(response)
                                return take_one_response

                            # mimic "slow" results to minimize downstream fuss
                            spectrum = spectrum_and_row.spectrum
                            row = spectrum_and_row.row

                            reading.spectrum = spectrum
                            row_data[row] = spectrum
                            reading.timestamp_complete  = datetime.datetime.now()
                            log.debug("device.take_one_averaged_reading(area scan fast): got %s ... (row %d) (min %d)",
                                spectrum[0:9], row, min(reading.spectrum))

                        reading.area_scan_data = []
                        reading.area_scan_row_count = -1
                        for row in sorted(row_data.keys()):
                            reading.area_scan_data.append(row_data[row])
                            reading.area_scan_row_count = row

                    except Exception as exc:
                        log.critical("Error reading hardware data", exc_info=1)
                        reading.spectrum = None
                        reading.failure = str(exc)
                        take_one_response.error_msg = exc
                        take_one_response.error_lvl = ErrorLevel.medium
                        take_one_response.keep_alive = True
                        return take_one_response

            else:

                # collect ONE spectrum (it's in a while loop because we may have
                # to wait for an external trigger, and must wait through a series
                # of timeouts)
                externally_triggered = self.settings.state.trigger_source == SpectrometerState.TRIGGER_SOURCE_EXTERNAL
                try:
                    while True:
                        req = SpectrometerRequest("get_line")
                        res = self.hardware.handle_requests([req])[0]
                        if res.error_msg != '':
                            return res
                        spectrum_and_row = res.data
                        if res.poison_pill:
                            # float up poison
                            take_one_response.transfer_response(res)
                            return take_one_response
                        if res.keep_alive:
                            # float up keep alive
                            take_one_response.transfer_response(res)
                            return take_one_response
                        if isinstance(spectrum_and_row, bool):
                            # get_line returned a poison-pill, so flow it upstream
                            take_one_response.poison_pill = True
                            return take_one_response

                        if self.hardware.shutdown_requested:
                            take_one_response.poison_pill = True
                            return take_one_response

                        if spectrum_and_row is None or spectrum_and_row.spectrum is None:
                            # FeatureIdentificationDevice can return None when waiting
                            # on an external trigger.  
                            log.debug("device.take_one_averaged_spectrum: get_line None, sending keepalive for now")
                            take_one_response.transfer_response(res)
                            return take_one_response
                        else:
                            break

                    reading.spectrum            = spectrum_and_row.spectrum
                    reading.area_scan_row_count = spectrum_and_row.row
                    reading.timestamp_complete  = datetime.datetime.now()

                    log.debug("device.take_one_averaged_reading: got %s ... (row %d)", reading.spectrum[0:9], reading.area_scan_row_count)
                except Exception as exc:
                    # if we got the timeout after switching from externally triggered back to internal, let it ride
                    take_one_response.error_msg = exc
                    take_one_response.error_lvl = ErrorLevel.medium
                    take_one_response.keep_alive = True
                    if externally_triggered:
                        log.debug("caught exception from get_line while externally triggered...sending keepalive")
                        return take_one_response

                    log.critical("Error reading hardware data", exc_info=1)
                    reading.spectrum = None
                    reading.failure = str(exc)

            ####################################################################
            # Aggregate scan averaging
            ####################################################################

            # It's important to note here that the scan averaging "sum" buffer
            # here (self.summed_spectra) and counter (self.sum_count) are
            # attributes of this WasatchDevice object: they are not part of the
            # Reading being sent back to the caller.
            #
            # The current architecture in Wasatch.PY, which is a little different
            # than other Wasatch drivers, is that even when scan averaging is
            # enabled, EVERY SPECTRUM will be flowed back to the caller.
            #
            # This is because early versions of ENLIGHTEN showed the "individual"
            # (pre-averaged) spectra as a faint grey trace in the background,
            # updating with each integration, showing the higher noise level of
            # "raw" spectra while an on-screen counter showed the incrementing
            # tally of summed spectra in the buffer.
            #
            # Then, when the FINAL raw spectrum had been read and the complete
            # average could be computed, that averaged spectrum was returned
            # with a special flag in the Reading object to indicate "fully
            # averaged."
            #
            # We no longer show the "background" spectral trace in ENLIGHTEN,
            # so this is kind of wasting some intra-process bandwidth, but we
            # do still increment the on-screen tally as feedback while the
            # averaging is taking place, so the in-process Reading messages
            # sent during an averaged collection are not entirely wasted.
            #
            # Still, this is not the way we would have designed a Python driver
            # "from a blank sheet," and our other driver architectures show that.

            if not reading.failure:
                if averaging_enabled:
                    if self.sum_count == 0:
                        self.summed_spectra = [float(i) for i in reading.spectrum]
                    else:
                        log.debug("device.take_one_averaged_reading: summing spectra")
                        for i in range(len(self.summed_spectra)):
                            self.summed_spectra[i] += reading.spectrum[i]
                    self.sum_count += 1
                    log.debug("device.take_one_averaged_reading: summed_spectra : %s ...", self.summed_spectra[0:9])

            # count spectra
            self.session_reading_count += 1
            reading.session_count = self.session_reading_count
            reading.sum_count = self.sum_count

            # have we completed the averaged reading?
            if averaging_enabled:
                if self.sum_count >= self.settings.state.scans_to_average:
                    reading.spectrum = [ x / self.sum_count for x in self.summed_spectra ]
                    log.debug("device.take_one_averaged_reading: averaged_spectrum : %s ...", reading.spectrum[0:9])
                    reading.averaged = True

                    # reset for next average
                    self.summed_spectra = None
                    self.sum_count = 0
            else:
                # if averaging isn't enabled...then a single reading is the
                # "averaged" final measurement (check reading.sum_count to confirm)
                reading.averaged = True

            # were we told to only take one (potentially averaged) measurement?
            if self.take_one and reading.averaged:
                log.debug("completed take_one")
                self.change_setting("cancel_take_one", True)

        log.debug("device.take_one_averaged_reading: returning %s", reading)
        # reading.dump_area_scan()
        take_one_response.data = reading
        return take_one_response

    def monitor_memory(self):
        now = datetime.datetime.now()
        if (now - self.last_memory_check).total_seconds() < 5:
            return

        self.last_memory_check = now
        size_in_bytes = psutil.Process(self.process_id).memory_info().rss
        log.info("monitor_memory: PID %d memory = %d bytes", self.process_id, size_in_bytes)

    ##
    # Process every entry on the incoming command (settings) queue, writing each
    # to the device.
    #
    # Essentially this iterates through all the (setting, value) pairs we've
    # received through change_setting() which have not yet been processed, and
    #
    #
    # Note that WasatchDeviceWrapper.continuous_poll "de-dupes" commands on
    # receipt from ENLIGHTEN, so the command stream arising from that source
    # should already be optimized and minimal.  Commands injected manually by
    # calling WasatchDevice.change_setting() do not receive this treatment.
    #
    # In the normal multi-process (ENLIGHTEN) workflow, this function is called
    # at the beginning of acquire_data, itself ticked regularly by
    # WasatchDeviceWrapper.continuous_poll.
    def process_commands(self):
        control_object = "throwaway"
        retval = False
        log.debug("process_commands: processing")
        # while control_object != None:
        while len(self.command_queue) > 0:
            # try:
            # control_object = self.command_queue.get_nowait()

            control_object = self.command_queue.pop(0)
            log.debug("process_commands: %s", control_object)

            # is this a command used by WasatchDevice itself, and not
            # passed down to FeatureIdentificationDevice?
            if control_object.setting.lower() == "acquire":
                log.debug("process_commands: acquire found")
                retval = True
            else:
                # send setting downstream to be processed by the spectrometer HAL
                # (probably FeatureIdentificationDevice)
                req = SpectrometerRequest(control_object.setting, args=[control_object.value])
                self.hardware.handle_requests([req])

            if control_object.setting == "free_running_mode" and not self.hardware.settings.state.free_running_mode:
                # we just LEFT free-running mode (went on "pause"), so toss any
                # queued for the caller (ENLIGHTEN)
                log.debug("exited free-running mode")

        return retval

    def _init_process_funcs(self) -> dict[str, Callable[..., Any]]:
        process_f = {}

        process_f["connect"] = self.connect
        process_f["disconnect"] = self.disconnect
        process_f["acquire_data"] = self.acquire_data

        return process_f

    # ######################################################################## #
    #                                                                          #
    #                             BalanceAcquisition                           #
    #                                                                          #
    # ######################################################################## #

    def balance_acquisition(self,
            device                  = None,
            mode                    = None,
            intensity               = 45000,
            threshold               = 2500,
            pixel                   = None,
            max_integration_time_ms = 5000,
            max_tries               = 20):
        balancer = BalanceAcquisition(
            device                  = self,
            mode                    = mode,
            intensity               = intensity,
            threshold               = threshold,
            pixel                   = pixel,
            max_integration_time_ms = max_integration_time_ms,
            max_tries               = max_tries)
        return balancer.balance()

    # ######################################################################## #
    #                                                                          #
    #                             Hardware Control                             #
    #                                                                          #
    # ######################################################################## #

    ##
    # Processes an incoming (setting, value) pair.
    #
    # Some settings are processed internally within this function, if the
    # functionality they are controlling is implemented by WasatchDevice.
    # This includes scan averaging, and anything related to scan averaging
    # (such as "take one" behavior).
    #
    # Most tuples are queued to be sent downstream to the connected hardware
    # (usually FeatureIdentificationDevice) at the start of the next
    # acquisition.
    #
    # Some hardware settings (those involving triggering or the laser) are
    # sent downstream immediately, rather than waiting for the next "scheduled"
    # settings update.
    #
    # ENLIGHTEN commands to WasatchDeviceWrapper are sent here by
    # WasatchDeviceWrapper.continuous_poll.
    #
    # @param setting (Input) which setting to change
    # @param value   (Input) the new value of the setting (required, but can
    #                be None or "anything" for commands like "acquire" which
    #                don't use the argument).
    # @param allow_immediate
    def change_setting(self, setting: str, value: Any, allow_immediate: bool = True) -> None:
        control_object = ControlObject(setting, value)
        log.debug("WasatchDevice.change_setting: %s", control_object)

        # Since scan averaging lives in WasatchDevice, handle commands which affect
        # averaging at this level
        if control_object.setting == "scans_to_average":
            self.sum_count = 0
            self.settings.state.scans_to_average = int(value)
            return
        elif control_object.setting == "reset_scan_averaging":
            self.sum_count = 0
            return
        elif control_object.setting == "take_one":
            self.take_one = True
            self.change_setting("free_running_mode", True)
            return
        elif control_object.setting == "cancel_take_one":
            self.sum_count = 0
            self.take_one = False
            self.change_setting("free_running_mode", False)
            return

        self.command_queue.append(control_object)
        log.debug("change_setting: queued %s", control_object)

        # always process trigger_source commands promptly (can't wait for end of
        # acquisition which may never come)
        if (allow_immediate and self.immediate_mode) or re.search(r"trigger|laser", setting):
            log.debug("immediately processing %s", control_object)
            self.process_commands()

    # override handle_requests. I didn't see a good way to overwrite change_setting without
    # having to redo that pass through.
    def handle_requests(self, requests: list[SpectrometerRequest]) -> list[SpectrometerResponse]:
        responses = []
        for request in requests:
            try:
                cmd = request.cmd
                proc_func = self.process_f.get(cmd, None)
                if proc_func == None:
                    try:
                        self.change_setting(cmd, *request.args, **request.kwargs)
                    except Exception as e:
                        log.error(f"error {e} with trying to set setting {cmd} with args and kwargs {request.args} and {request.kwargs}")
                        return []
                elif request.args == [] and request.kwargs == {}:
                    responses.append(proc_func())
                else:
                    responses.append(proc_func(*request.args, **request.kwargs))
            except Exception as e:
                log.error(f"error in handling request {request} of {e}")
                responses.append(SpectrometerResponse(error_msg="error processing cmd", error_lvl=ErrorLevel.medium))
        return responses<|MERGE_RESOLUTION|>--- conflicted
+++ resolved
@@ -94,25 +94,18 @@
     ## Attempt low level connection to the specified DeviceID
     def connect(self) -> SpectrometerResponse:
         if self.device_id.is_usb() or self.device_id.is_mock():
-<<<<<<< HEAD
-            log.debug("trying to connect to USB device")
+            log.debug("trying to connect to %s device" % ("USB" if self.device_id.is_usb() else "Mock"))
             result = self.connect_feature_identification()
             if result.data:
-=======
-            log.debug("trying to connect to %s device" % ("USB" if self.device_id.is_usb() else "Mock"))
-            if self.connect_feature_identification():
->>>>>>> 3bfbe66f
                 log.debug("Connected to FeatureIdentificationDevice")
                 self.connected = True
                 self.initialize_settings()
                 return SpectrometerResponse(True)
             else:
-<<<<<<< HEAD
-                log.debug(f"failed fid connect, returning fid result")
+
+                log.debug("Failed to connect to FeatureIdentificationDevice")
                 return result
-=======
-                log.debug("Failed to connect to FeatureIdentificationDevice")
->>>>>>> 3bfbe66f
+
         else:
             log.critical("unsupported DeviceID protocol: %s", self.device_id)
 
