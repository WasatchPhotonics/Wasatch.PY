import sys
import time
<<<<<<< HEAD
# import Queue
=======
import queue
>>>>>>> 1b0f63fb
import random
import logging
import datetime
import multiprocessing

# from memory_profiler import profile

from . import applog
from . import utils

from .SpectrometerSettings import SpectrometerSettings
from .ControlObject        import ControlObject
from .WasatchDevice        import WasatchDevice
from .Reading              import Reading

log = logging.getLogger(__name__)

class SubprocessArgs(object):

    def __init__(self, 
            device_id, 
            log_queue, 
            command_queue, 
            response_queue, 
            spectrometer_settings_queue,
            message_queue,
            log_level):
        self.device_id                   = device_id
        self.log_queue                   = log_queue
        self.command_queue               = command_queue
        self.response_queue              = response_queue
        self.spectrometer_settings_queue = spectrometer_settings_queue
        self.message_queue               = message_queue
        self.log_level                   = log_level

##
# Wrap WasatchDevice in a non-blocking interface run in a separate
# process. Use a "settings queue" to pass metadata about the device 
# (SpectrometerSettings) for multiprocessing-safe device communications
# and acquisition on Windows. 
# 
# From ENLIGHTEN's standpoint (the original Wasatch.PY caller), here's what's going on:
# 
# 1. MainProcess creates a Controller.bus_timer which on timeout (tick) calls
#    Controller.update_connections()
#
# 2. Controller.update_connections() calls Controller.connect_new()
#
# 3. connect_new(): if we're not already connected to a spectrometer, yet
#    bus.device_1 is not "disconnected" (implying something was found on the
#    bus), then connect_new() instantiates a WasatchDeviceWrapper and then
#    calls connect() on it
#
# 4. WasatchDeviceWrapper.connect() forks a child process running the
#    continuous_poll() method of the same WasatchDeviceWrapper instance,
#    then waits on SpectrometerSettings to be returned via a pipe (queue).
# 
#    (at this point, the same WasatchDeviceWrapper instance is being 
#        accessed by two processes...be careful!)
# 
# 5. continuous_poll() instantiantes a WasatchDevice.  This object will only
#    ever be referenced within the subprocess.
#
# 6. continuous_poll() calls WasatchDevice.connect() (exits on failure)
#
#    6.a WasatchDevice instantiates a FID, SP or FileSpectrometer based on DeviceID
#
#    6.b if FID, WasatchDevice.connect() loads the EEPROM
#
# 7. continuous_poll() populates (exactly once) a SpectrometerSettings object,
#    then feeds it back to MainProcess
#
# It is incredibly important to recognize that continuous_poll() updates the 
# command/response queues at a leisurely interval (currently 20Hz, set in 
# poller_wait_sec.  No matter how short the integration time is (1ms), you're not
# going to get spectra faster than 20 per second through this.
#
# Now, if you set ACQUISITION_MODE_KEEP_ALL, then you should still get every 
# spectrum (whatever the spectrometer achieved through its scan-rate, potentially
# 220/sec or so) -- but you'll get them in chunks (e.g., scan rate of 220/sec 
# polled at 20Hz = 20 chunks of 11 ea).
#
# @par Memory Leak
#
# This class leaks memory under Linux.
#
# - occurs under Python 2.7 and 3.4
# - seems related to response_queue and get_final_item() 
#   - DISABLE_RESPONSE_QUEUE reduces leak by 66% (18MB -> 6MB over 60sec @ 10ms)
# - doesn't show up under memory_profiler
# - Reading.copy() doesn't help
# - exc_clear() doesn't help
class WasatchDeviceWrapper(object):

    ACQUISITION_MODE_KEEP_ALL      = 0 # don't drop frames
    ACQUISITION_MODE_LATEST        = 1 # only grab most-recent frame (allow dropping)
    ACQUISITION_MODE_KEEP_COMPLETE = 2 # generally grab most-recent frame (allow dropping),
                                       # except don't drop FULLY AVERAGED frames (summation
                                       # contributors can be skipped).  If the most-recent
                                       # frame IS a partial summation contributor, then send it on.

    DISABLE_RESPONSE_QUEUE = False

    # TODO: make this dynamic:
    #   - initially on number of connected spectrometers
    #   - ideally on configured integration times per spectrometer
    #   - need to check whether it can be modified from inside the process
    #   - need to check whether it can be modified after process creation
    POLLER_WAIT_SEC = 0.05    # .05sec = 50ms = update from hardware device at 20Hz

    # ##########################################################################
    #                                                                          #
    #                                MainProcess                               #
    #                                                                          #
    # ##########################################################################

    ##
    # Instantiated by Controller.connect_new(), if-and-only-if a WasatchBus
    # reports a DeviceID which has not already connected to the GUI.  The DeviceID
    # is "unique and relevant" to the bus which reported it, but neither the
    # bus class nor instance is passed in to this object.  If the DeviceID looks like
    # "USB:VID:PID:bus:addr", then it is presumably USB.  If the DeviceID looks like 
    # "FILE:/path/to/dir", then assume it is a FileSpectrometer.  However, device_id is just
    # a string scalar to this class, and actually parsing / using it should be
    # entirely encapsulated within WasatchDevice and lower using DeviceID.
    def __init__(self, device_id, log_queue, log_level):
        self.device_id = device_id
        self.log_queue = log_queue
        self.log_level = log_level

        # This works equally well on Linux (no obvious advantage or disadvantage),
        # but blows up on Windows :-(

        # self.manager = multiprocessing.Manager()
        # manager = self.manager
        #
        # Therefore...
        manager = multiprocessing

        (self.spectrometer_settings_queue_consumer, self.spectrometer_settings_queue_producer) = manager.Pipe(False) # 1)   # spectrometer -> GUI (SpectrometerSettings, one-time)
        (self.response_queue_consumer,              self.response_queue_producer)              = manager.Pipe(False) # 100) # spectrometer -> GUI (Readings)
        (self.message_queue_consumer,               self.message_queue_producer)               = manager.Pipe(False) # 100) # spectrometer -> GUI (StatusMessages)
        (self.command_queue_consumer,               self.command_queue_producer)               = manager.Pipe(False) # 100) # GUI -> spectrometer (ControlObjects)

        self.closing      = False   # Don't permit new acquires during close
        self.poller       = None    # a handle to the subprocess

        # this will contain a populated SpectrometerSettings object from the 
        # WasatchDevice, for relay to the instantiating Controller
        self.settings     = None    

        if WasatchDeviceWrapper.DISABLE_RESPONSE_QUEUE:
            self.previous_reading = None

    ## 
    # Create a low level device object with the specified identifier, kick off 
    # the subprocess to attempt to read from it. 
    #
    # Called by Controller.connect_new() immediately after instantiation
    # 
    # Fork a child process running the continuous_poll() method on THIS 
    # object instance.  Each process will end up with a copy of THIS Wrapper
    # instance, but they won't be "the same instance" (as they're in different
    # processes).  
    #
    # The two instances are coupled via the 3 queues:
    #
    # @par spectrometer_settings_queue
    #
    #       Lets the subprocess (WasatchDevice) send a single, one-time copy
    #       of a populated SpectrometerSettings object back through the 
    #       Wrapper to the calling Controller.  This is the primary way the 
    #       Controller knows what kind of spectrometer it has connected to, 
    #       what hardware features and EEPROM settings are applied etc.  
    #
    #       Thereafter both WasatchDevice and Controller will maintain
    #       their own copies of SpectrometerSettings, and they are not 
    #       automatically synchronized (is there a clever way to do this?).
    #       They may well drift out-of-sync regarding state, although the 
    #       command_queue helps keep them somewhat in sync.  
    #
    # @par command_queue
    #
    #       The Controller will send ControlObject instances (basically
    #       (name, value) pairs) through the Wrapper to the WasatchDevice
    #       to set attributes or commands on the WasatchDevice spectrometer.
    #       These may be volatile hardware settings (laser power, integration 
    #       time), meta-commands to the WasatchDevice class (scan averaging),
    #       or EEPROM updates.
    #
    # @par response_queue
    #
    #       The WasatchDevice will stream a continuous series of Reading
    #       instances back through the Wrapper to the Controller.  These
    #       each contain a newly read spectrum, as well as metadata about
    #       the spectrometer at the time the spectrum was taken (integration
    #       time, laser power), plus additional readings from the spectrometer
    #       (detector and laser temperature, secondary ADC).  
    #
    def connect(self):
        if self.poller != None:
            log.critical("WasatchDeviceWrapper.connect: already polling, cannot connect")
            return False

        # Fork a child process running the continuous_poll() method on this
        # object instance.  
        subprocessArgs = SubprocessArgs(
            device_id                   = self.device_id, 
            log_level                   = self.log_level, # log.getEffectiveLevel(),

            # the all-important message queues
            log_queue                   = self.log_queue,                              #          subprocess --> log
            command_queue               = self.command_queue_consumer,                 # Main --> subprocess
            response_queue              = self.response_queue_producer,                # Main <-- subprocess \
            spectrometer_settings_queue = self.spectrometer_settings_queue_producer,   # Main <-- subprocess  ) consolidate into SubprocessMessage?
            message_queue               = self.message_queue_producer)                 # Main <-- subprocess /

        # instantiate subprocess
        self.poller = multiprocessing.Process(target=self.continuous_poll, args=(subprocessArgs,))

        # spawn subprocess
        self.poller.start()

        # give subprocess a moment to wake-up (reading EEPROM will take a bit)
        time.sleep(1)

        # If something goes wrong, we won't want to kill the current process (this function runs
        # within MainProcess), but we will want to kill the spawned subprocess, and ensure 'self'
        # (the current WasatchDeviceWrapper instance) is ready for clean destruction (otherwise
        # we'd be leaking resources continuously).
        kill_myself = False

        # expect to read a single post-initialization SpectrometerSettings object off the queue
        # try:
        time_start = datetime.datetime.now()
        settings_timeout_sec = 15
        self.settings = None
        while True:
            log.debug("WasatchDeviceWrapper.connect: blocking on spectrometer_settings_queue_consumer (waiting on forked continuous_poll)")
            # note: testing indicates it may take more than 2.5sec for the forked
            # continuous_poll to actually start moving.  5sec timeout may be on the short side?
            # Initial testing with 2 spectrometers showed 2nd spectrometer taking 6+ sec to initialize.
            # If you kick-off another heavy operation in another window while the spectrometer is 
            # enumerating, this can take even longer.

            if self.spectrometer_settings_queue_consumer.poll():
                self.settings = self.spectrometer_settings_queue_consumer.recv() # get(timeout=settings_timeout_sec)
                break

            if (datetime.datetime.now() - time_start).total_seconds() > settings_timeout_sec:
                log.error("WasatchDeviceWrapper.connect: gave up waiting for SpectrometerSettings")
                kill_myself = True
            else:
                log.debug("WasatchDeviceWrapper.connect: still waiting for SpectrometerSettings")
                time.sleep(0.5)

        # except Exception as exc:
        #    log.warn("WasatchDeviceWrapper.connect: spectrometer_settings_queue_consumer.get() caught exception", exc_info=1)
        #    kill_myself = True

        if self.settings is None:
            log.error("WasatchDeviceWrapper.connect: received poison-pill from forked continuous_poll")
            kill_myself = True
            
        if kill_myself:
            # Apparently something failed in initialization of the subprocess, and it
            # never succeeded in sending a SpectrometerSettings object. Do our best to
            # kill the subprocess (they can be hard to kill), then report upstream
            # that we were unable to connect (Controller will allow this Wrapper object 
            # to exit from scope).

            # MZ: should this bit be merged with disconnect()?

            self.settings = None
            self.closing = True

            log.warn("WasatchDeviceWrapper.connect: sending poison pill to poller")
            try:
<<<<<<< HEAD
                self.command_queue_producer.send(None) # put(None, timeout=2)
            except Queue.Full:
=======
                self.command_queue.put(None, timeout=2)
            except queue.Full:
>>>>>>> 1b0f63fb
                pass

            log.warn("WasatchDeviceWrapper.connect: waiting .5 sec")
            time.sleep(.5)

            # log.warn("connect: terminating poller")
            # self.poller.terminate()

            log.warn("WasatchDeviceWrapper.releasing poller")
            self.poller = None

            return False

        # AttributeError: 'AutoProxy[Queue]' object has no attribute 'close'
        del self.spectrometer_settings_queue_consumer 

        log.info("WasatchDeviceWrapper.connect: received SpectrometerSettings from subprocess")
        self.settings.dump()

        # After we return True, the Controller will then take a handle to our received
        # settings object, and will keep a reference to this Wrapper object for sending
        # commands and reading spectra.
        log.debug("WasatchDeviceWrapper.connect: succeeded")
        return True

    def disconnect(self):
        # send poison pill to the subprocess
        self.closing = True
        try:
            self.command_queue.send(None) # put(None, timeout=2)
        except:
            pass

        log.debug("joining poller")
        try:
            self.poller.join(timeout=2)
        except NameError as exc:
            log.warn("disconnect: Poller previously disconnected", exc_info=1)
        except Exception as exc:
            log.critical("disconnect: Cannot join poller", exc_info=1)

        # log.debug("clearing queues")
        # self.clear_all_queues()

        try:
            # do we need to do this?
            self.poller.terminate()
            log.debug("disconnect: poller terminated")
        except Exception as exc:
            log.critical("disconnect: Cannot terminate poller", exc_info=1)

        time.sleep(0.1)
        log.debug("WasatchDeviceWrapper.disconnect: done")

        return True

    def clear_queue(self, q):
        while True:
            try:
                q.get_nowait()
            except:
                #sys.exc_clear()
                break

    def clear_all_queues(self):
        self.clear_queue(self.spectrometer_settings_queue_consumer)
        self.clear_queue(self.response_queue_consumer)
        self.clear_queue(self.message_queue_consumer)

    ##
    # Similar to acquire_data, this method is called by the Controller in
    # MainProcess to dequeue a StatusMessage from the spectrometer sub-
    # process, if one is available.
    def acquire_status_message(self):
        if self.closing:
            return None

        if self.message_queue_consumer.poll():
            return self.message_queue_consumer.recv()

        try:
            return self.message_queue.get_nowait()
<<<<<<< HEAD
        except:
            #sys.exc_clear()
=======
        except queue.Empty:
>>>>>>> 1b0f63fb
            return None

    ## 
    # This method is called by the Controller in MainProcess.  It checks
    # the response_queue it shares with the subprocess to see if any
    # Reading objects have been queued from the spectrometer to the GUI.
    # 
    # Don't use 'if queue.empty()' for flow control on python 2.7 on
    # windows, as it will hang. Catch the Queue.Empty exception as
    # shown below instead.
    # 
    # It is the upstream interface's job to decide how to process the
    # potentially voluminous amount of data returned from the device.
    # get_last by default will make sure the queue is cleared, then
    # return the most recent reading from the device.
    #
    # See WasatchDevice.acquire_data for a full discussion of return
    # codes, or Controller.acquire_reading to see how they're handled,
    # but in short:
    #
    # - False = Poison pill (shutdown subprocess)
    # - None or True = Keepalive (no-op)
    # - Reading = measured data
    #
    # @note it is not clear that measurement modes other than 
    #       ACQUISITION_MODE_KEEP_COMPLETE have been well-tested,
    #       especially in the context of multiple spectrometers,
    #       BatchCollection etc.
    def acquire_data(self, mode=None):

        if self.closing:
            log.critical("WasatchDeviceWrapper.acquire_data: closing (sending poison-pill upstream)")
            return False

        # ENLIGHTEN "default" - if we're doing scan averaging, take either
        #
        # 1. the NEWEST fully-averaged spectrum (purge the queue), or
        # 2. if no fully-averaged spectra are in the queue, then the NEWEST
        #    incomplete (pre-averaged) spectrum (purging the queue).
        # 
        # If we're not doing scan averaging, then take the NEWEST spectrum
        # and purge the queue.
        #
        if mode is None or mode == self.ACQUISITION_MODE_KEEP_COMPLETE:
            return self.get_final_item(keep_averaged=True)

        # if mode == self.ACQUISITION_MODE_LATEST:
        #     return self.get_final_item()
        # 
        # # presumably mode == self.ACQUISITION_MODE_KEEP_ALL:
        # 
        # # Get the oldest entry off of the queue. This expects the Controller to be
        # # able to process them upstream as fast as possible, because otherwise
        # # the queue will grow (we're not currently limiting its size) and the
        # # process will eventually crash with memory issues.
        # 
        # # Note that these two calls to response_queue aren't synchronized
        # reading = None
        # qsize = "NA" # self.response_queue.qsize()
        # try:
        #     reading = self.response_queue.get_nowait()
        #     log.debug("acquire_data: read Reading %d (qsize %s)", str(reading.session_count), qsize)
        # except Queue.Empty:
        #     log.debug("acquire_data: no data, sending keepalive")
        #     return None
        # 
        # return reading

    ## Read from the response queue until empty (or we find an averaged item) 
    # 
    # In the currently implementation, it seems unlikely that a "True" will ever
    # be passed up (we're basically converting them to None here).
    # @profile
    def get_final_item(self, keep_averaged=False):
        last_reading  = None
        last_averaged = None
        dequeue_count = 0

        # kludge - memory profiling
        if WasatchDeviceWrapper.DISABLE_RESPONSE_QUEUE and self.previous_reading is not None:
            self.previous_reading.spectrum = [(1.1 - 0.2 * random.random()) * x for x in self.previous_reading.spectrum]
            return self.previous_reading

        while True:
            # without waiting (don't block), just get the first item off the 
            # queue if there is one
            reading = None
<<<<<<< HEAD

            if self.response_queue_consumer.poll():
                reading = self.response_queue_consumer.recv()
            else:
=======
            try:
                reading = self.response_queue.get_nowait()
            except queue.Empty:
                # If there is nothing more to read, then we've emptied the queue
>>>>>>> 1b0f63fb
                break

            # try:
            #     reading = self.response_queue.get_nowait()
            # except:
            #     # If there is nothing more to read, then we've emptied the queue
            #     #sys.exc_clear()
            #     break

            # If we come across a poison-pill, flow that up immediately -- 
            # game-over, we're done
            if isinstance(reading, bool) and reading == False:
                log.critical("get_final_item: poison-pill!")
                reading = None
                return False

            # If we come across a NONE or a True, ignore it for the moment.
            # Returning "None" will always be the "default" action at the
            # end, so for now continue cleaning-out the queue.
            if reading is None or isinstance(reading, bool):
                log.debug("get_final_item: ignoring keepalive")
                reading = None
                continue

            # apparently we read a Reading
            log.debug("get_final_item: read Reading %s", str(reading.session_count))
            last_reading = reading
            dequeue_count += 1

            # Was this the final spectrum in an averaged sequence?
            #
            # If so, grab a reference, but DON'T flow it up yet...there
            # may be a NEWER fully-averaged spectrum later on.
            #
            # It is the purpose of this function ("get FINAL item...")
            # to PURGE THE QUEUE -- we are not intending to leave any
            # values in the queue (None, bool, or Readings of any kind.
            if keep_averaged and reading.averaged:
                last_averaged = reading

            reading = None
        reading = None

        if last_reading is None:
            # apparently we didn't read anything...just pass up a keepalive
            last_averaged = None
            return None

        # apparently we read at least some readings.  For interest, how how many
        # readings did we throw away (not return up to ENLIGHTEN)?
        if dequeue_count > 1:
            log.debug("discarded %d readings", dequeue_count - 1)

        # if we're doing averaging, and we found one or more averaged readings,
        # return the latest of those
        if last_averaged is not None:
            if WasatchDeviceWrapper.DISABLE_RESPONSE_QUEUE:
                self.previous_reading = last_averaged
            last_reading = None
            return last_averaged

        # We've had every opportunity short-cut the process: we could have 
        # returned potential poison pills or completed averages, but found
        # none of those.  Yet apparently we did read some normal readings.
        # Return the latest of those.
        
        if WasatchDeviceWrapper.DISABLE_RESPONSE_QUEUE:
            self.previous_reading = last_reading
        return last_reading

    ## 
    # Add the specified setting and value to the local control queue.
    # 
    # called by MainProcess.Controller
    def change_setting(self, setting, value):
        log.debug("WasatchDeviceWrapper.change_setting: %s => %s", setting, value)
        control_object = ControlObject(setting, value)
<<<<<<< HEAD

        self.command_queue_producer.send(control_object)
        return

        # try:
        #     self.command_queue.put(control_object, timeout=2)
        # except Queue.Full:
        #     log.critical("WasatchDeviceWrapper.change_setting: Problem enqueuing %s", setting, exc_info=1)
=======
        try:
            self.command_queue.put(control_object, timeout=2)
        except queue.Full:
            log.critical("WasatchDeviceWrapper.change_setting: Problem enqueuing %s", setting, exc_info=1)
>>>>>>> 1b0f63fb

    # ##########################################################################
    #                                                                          #
    #                                 Subprocess                               #
    #                                                                          #
    # ##########################################################################

    ##
    # Continuously process with the simulated device. First setup
    # the log queue handler. While waiting forever for the None poison
    # pill on the command queue, continuously read from the device and
    # post the results on the response queue. 
    #    
    # This is essentially the main() loop in a forked process (not 
    # thread).  Hopefully we can scale this to one per spectrometer.  
    # All communications with the parent process are routed through
    # one of the three queues (cmd inputs, response outputs, and
    # a one-shot SpectrometerSettings).
    #
    # @param args [in] a SubprocessArgs instance
    #
    # @par Return value
    #
    # This method doesn't have a return-vaue per-se, but reports upstream
    # via the various queues in SubprocessArgs.  In particular, a value of
    # None in either the spectrometer_settings_queue or response_queue 
    # indicates "this subprocess is shutting down and the spectrometer is
    # going bye-bye."
    def continuous_poll(self, args):

        # We have just forked into a new process, so the first thing is to
        # configure logging for this process.  Although we've been passed-in
        # args.log_level, let's start with DEBUG so we can always capture
        # connect() activity.
        applog.process_log_configure(args.log_queue, logging.DEBUG)

        log.info("continuous_poll: start (device_id %s, log_level %s)", 
            args.device_id, args.log_level)

        # The second thing we do is actually instantiate a WasatchDevice.  Note
        # that for multi-process apps like ENLIGHTEN which use WasatchDeviceWrapper,
        # WasatchDevice objects (and by implication, FeatureIdentificationDevice)
        # are only instantiated inside the subprocess.
        #
        # Another way to say that is, we always go the full distance of forking
        # the subprocess even before we try to instantiate / connect to a device,
        # so if for some reason this WasatchBus entry was a misfire (bad PID, whatever),
        # we've gone to the effort of creating a process and several queues just to
        # find that out.
        #
        # (On the other hand, WasatchBus objects are created inside the MainProcess,
        # as that is how the Controller knows to call Controller.create_new and
        # instantiate this Wrapper in the first place.)
        #
        # Finally, note that the only hint we are passing into WasatchDevice
        # in terms of what type of device it should be instantiating is the 
        # DeviceID.  This parameter is all that WasatchDevice gets to 
        # decide whether to instantiate a FeatureIdentificationDevice (and which), 
        # something else, or nothing.
        #
        # Now that we've removed bus_order, we should replace it with "serial_number".
        #
        # Regardless, if anything goes wrong here, ensure we do our best to 
        # cleanup these processes and queues.
        try:
            wasatch_device = WasatchDevice(
                device_id = args.device_id, 
                message_queue = args.message_queue,
                response_queue = args.response_queue)
        except:
            log.critical("continuous_poll: exception instantiating WasatchDevice", exc_info=1)
            return args.spectrometer_settings_queue.send(None) # put(None, timeout=2)

        ok = False
        try:
            ok = wasatch_device.connect()
        except:
            log.critical("continuous_poll: exception connecting", exc_info=1)
            return args.spectrometer_settings_queue.send(None) # put(None, timeout=2)

        if not ok:
            log.critical("continuous_poll: failed to connect")
            return args.spectrometer_settings_queue.send(None) # put(None, timeout=2)

        log.debug("continuous_poll: connected to a spectrometer")

        # send the SpectrometerSettings back to the GUI process
        log.debug("continuous_poll: returning SpectrometerSettings to GUI process")
        args.spectrometer_settings_queue.send(wasatch_device.settings) # put(wasatch_device.settings, timeout=10)

        # AttributeError: 'AutoProxy[Queue]' object has no attribute 'close'
        # del args.spectrometer_settings_queue

        # Read forever until the None poison pill is received
        log.debug("continuous_poll: entering loop")
        
        log.debug("resetting commanded log_level %s", args.log_level)
        logging.getLogger().setLevel(args.log_level)

        received_poison_pill_command  = False # from ENLIGHTEN
        received_poison_pill_response = False # from WasatchDevice

        sent_good = False

        while True:
            # ##################################################################
            # Relay downstream commands (GUI -> Spectrometer)
            # ##################################################################

            # only keep the MOST RECENT of any given command (but retain order otherwise)
            dedupped = self.dedupe(args.command_queue)

            # apply dedupped commands
            if dedupped:
                for record in dedupped:
                    if record is None:
                        # reminder, the DOWNSTREAM poison_pill is a None, while the UPSTREAM
                        # poison_pill is False...need to straighten that out.

                        received_poison_pill_command = True

                        # do NOT put a 'break' here -- if caller is in process of
                        # cleaning shutting things down, let them switch off the
                        # laser etc in due sequence
                    else:
                        log.debug("continuous_poll: Processing command queue: %s", record.setting)

                        # basically, this simply moves each de-dupped command from 
                        # WasatchDeviceWrapper.command_queue to WasatchDevice.command_queue,
                        # where it gets read during the next call to 
                        # WasatchDevice.acquire_data.
                        wasatch_device.change_setting(record.setting, record.value)
            else:
                log.debug("continuous_poll: Command queue empty")

            if received_poison_pill_command:
                log.critical("continuous_poll: Exiting per command queue (poison pill received)")
                break

            # ##################################################################
            # Relay one upstream reading (Spectrometer -> GUI)
            # ##################################################################

            try:
                log.debug("continuous_poll: acquiring data")
                reading = wasatch_device.acquire_data()
            except Exception as exc:
                log.critical("continuous_poll: Exception", exc_info=1)
                break

            if WasatchDeviceWrapper.DISABLE_RESPONSE_QUEUE and sent_good:
                log.debug("leaving Reading on the floor during memory profiling")
                continue

            if reading is None:
                # FileSpectrometer does this right now...hardware "can't" really, 
                # because we use blocking calls, although we could probably add
                # timeouts to break those blocks.
                #
                # Also leveraging this to delay taking spectra until an EXPLICIT
                # integration time is set by the caller (could occur through "startup"
                # overrides).
                log.debug("continuous_poll: no Reading to be had")

            elif isinstance(reading, bool):
                # we received either a True (keepalive) or False (upstream poison pill)

                # was it just a keepalive?
                if reading == True:
                    # just pass it upstream and move on
                    try:
                        args.response_queue.send(reading) # put(reading, timeout=2)
                        sent_good = True
                    except queue.Full:
                        log.error("unable to push Reading %d to GUI", reading.session_count, exc_info=1)
                else:
                    # it was an upstream poison pill
                    #
                    # There's nothing we need to do here except 'break'...that will
                    # exit the loop, and the last thing this function does is flow-up
                    # a poison pill anyway, so we're done
                    log.critical("continuous_poll: received upstream poison pill...exiting")
                    received_poison_pill_response = True
                    break
                    
            elif reading.failure is not None:
                # this wasn't passed-up as a poison-pill, but we're going to treat it
                # as one anyway
                #
                # @todo deprecate Reading.failure and just return False (poison pill?)
                log.critical("continuous_poll: hardware level error...exiting")
                break

            elif reading.spectrum is not None:
                log.debug("continuous_poll: sending Reading %d back to GUI process (%s)", reading.session_count, reading.spectrum[0:5])
                try:
<<<<<<< HEAD
                    args.response_queue.send(reading) # put(reading, timeout=2)
                except Queue.Full:
=======
                    args.response_queue.put(reading, timeout=2)
                except queue.Full:
>>>>>>> 1b0f63fb
                    log.error("unable to push Reading %d to GUI", reading.session_count, exc_info=1)
                
            else:
                log.error("continuous_poll: received non-failure Reading without spectrum...ignoring?")

            # only poll hardware at 20Hz
            log.debug("continuous_poll: sleeping %.2f sec", WasatchDeviceWrapper.POLLER_WAIT_SEC)
            time.sleep(WasatchDeviceWrapper.POLLER_WAIT_SEC)

        if received_poison_pill_response:
            # send poison-pill notification upstream to Controller
            log.critical("exiting because of upstream poison-pill response")
            log.critical("sending poison-pill upstream to controller")
            try:
<<<<<<< HEAD
                args.response_queue.send(False) # put(False, timeout=5)
            except Queue.Full:
=======
                args.response_queue.put(False, timeout=5)
            except queue.Full:
>>>>>>> 1b0f63fb
                pass

            # Controller.ACQUISITION_TIMER_SLEEP_MS currently 50ms, so wait 500ms
            log.critical("waiting long enough for Controller to receive it")
            time.sleep(0.5)
        elif received_poison_pill_command:
            log.critical("exiting because of downstream poison-pill command")
            pass
        else:
            log.critical("exiting for no reason?!")
            pass

        log.critical("continuous_poll: done")
        sys.exit()

    def dedupe(self, q):
        keep = [] # list, not a set, because we want to keep it ordered
        while True:
            # try:
            if q.poll():
                control_object = q.recv() # get_nowait()

                # treat None elements (poison pills) same as everything else
                if control_object is None:
                    setting = None
                    value = None
                else:
                    setting = control_object.setting
                    value = control_object.value

                # remove previous setting if duplicate
                new_keep = []
                for co in keep:
                    if co.setting != setting:
                        new_keep.append(co)
                keep = new_keep

                # append the setting to the de-dupped list and track index
                keep.append(control_object)

<<<<<<< HEAD
            # except Queue.Empty as exc:
                #sys.exc_clear()
            else:
=======
            except queue.Empty as exc:
>>>>>>> 1b0f63fb
                break


        return keep<|MERGE_RESOLUTION|>--- conflicted
+++ resolved
@@ -1,10 +1,6 @@
 import sys
 import time
-<<<<<<< HEAD
-# import Queue
-=======
-import queue
->>>>>>> 1b0f63fb
+#import queue
 import random
 import logging
 import datetime
@@ -282,15 +278,7 @@
             self.closing = True
 
             log.warn("WasatchDeviceWrapper.connect: sending poison pill to poller")
-            try:
-<<<<<<< HEAD
-                self.command_queue_producer.send(None) # put(None, timeout=2)
-            except Queue.Full:
-=======
-                self.command_queue.put(None, timeout=2)
-            except queue.Full:
->>>>>>> 1b0f63fb
-                pass
+            self.command_queue_producer.send(None) # put(None, timeout=2)
 
             log.warn("WasatchDeviceWrapper.connect: waiting .5 sec")
             time.sleep(.5)
@@ -331,9 +319,6 @@
         except Exception as exc:
             log.critical("disconnect: Cannot join poller", exc_info=1)
 
-        # log.debug("clearing queues")
-        # self.clear_all_queues()
-
         try:
             # do we need to do this?
             self.poller.terminate()
@@ -345,19 +330,6 @@
         log.debug("WasatchDeviceWrapper.disconnect: done")
 
         return True
-
-    def clear_queue(self, q):
-        while True:
-            try:
-                q.get_nowait()
-            except:
-                #sys.exc_clear()
-                break
-
-    def clear_all_queues(self):
-        self.clear_queue(self.spectrometer_settings_queue_consumer)
-        self.clear_queue(self.response_queue_consumer)
-        self.clear_queue(self.message_queue_consumer)
 
     ##
     # Similar to acquire_data, this method is called by the Controller in
@@ -369,16 +341,6 @@
 
         if self.message_queue_consumer.poll():
             return self.message_queue_consumer.recv()
-
-        try:
-            return self.message_queue.get_nowait()
-<<<<<<< HEAD
-        except:
-            #sys.exc_clear()
-=======
-        except queue.Empty:
->>>>>>> 1b0f63fb
-            return None
 
     ## 
     # This method is called by the Controller in MainProcess.  It checks
@@ -465,25 +427,12 @@
             # without waiting (don't block), just get the first item off the 
             # queue if there is one
             reading = None
-<<<<<<< HEAD
 
             if self.response_queue_consumer.poll():
                 reading = self.response_queue_consumer.recv()
             else:
-=======
-            try:
-                reading = self.response_queue.get_nowait()
-            except queue.Empty:
                 # If there is nothing more to read, then we've emptied the queue
->>>>>>> 1b0f63fb
                 break
-
-            # try:
-            #     reading = self.response_queue.get_nowait()
-            # except:
-            #     # If there is nothing more to read, then we've emptied the queue
-            #     #sys.exc_clear()
-            #     break
 
             # If we come across a poison-pill, flow that up immediately -- 
             # game-over, we're done
@@ -553,21 +502,9 @@
     def change_setting(self, setting, value):
         log.debug("WasatchDeviceWrapper.change_setting: %s => %s", setting, value)
         control_object = ControlObject(setting, value)
-<<<<<<< HEAD
 
         self.command_queue_producer.send(control_object)
         return
-
-        # try:
-        #     self.command_queue.put(control_object, timeout=2)
-        # except Queue.Full:
-        #     log.critical("WasatchDeviceWrapper.change_setting: Problem enqueuing %s", setting, exc_info=1)
-=======
-        try:
-            self.command_queue.put(control_object, timeout=2)
-        except queue.Full:
-            log.critical("WasatchDeviceWrapper.change_setting: Problem enqueuing %s", setting, exc_info=1)
->>>>>>> 1b0f63fb
 
     # ##########################################################################
     #                                                                          #
@@ -764,13 +701,8 @@
             elif reading.spectrum is not None:
                 log.debug("continuous_poll: sending Reading %d back to GUI process (%s)", reading.session_count, reading.spectrum[0:5])
                 try:
-<<<<<<< HEAD
                     args.response_queue.send(reading) # put(reading, timeout=2)
                 except Queue.Full:
-=======
-                    args.response_queue.put(reading, timeout=2)
-                except queue.Full:
->>>>>>> 1b0f63fb
                     log.error("unable to push Reading %d to GUI", reading.session_count, exc_info=1)
                 
             else:
@@ -785,13 +717,8 @@
             log.critical("exiting because of upstream poison-pill response")
             log.critical("sending poison-pill upstream to controller")
             try:
-<<<<<<< HEAD
                 args.response_queue.send(False) # put(False, timeout=5)
             except Queue.Full:
-=======
-                args.response_queue.put(False, timeout=5)
-            except queue.Full:
->>>>>>> 1b0f63fb
                 pass
 
             # Controller.ACQUISITION_TIMER_SLEEP_MS currently 50ms, so wait 500ms
@@ -832,14 +759,7 @@
                 # append the setting to the de-dupped list and track index
                 keep.append(control_object)
 
-<<<<<<< HEAD
-            # except Queue.Empty as exc:
-                #sys.exc_clear()
             else:
-=======
-            except queue.Empty as exc:
->>>>>>> 1b0f63fb
                 break
 
-
         return keep