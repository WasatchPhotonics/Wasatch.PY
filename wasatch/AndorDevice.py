import re
import os
import usb
import time
import json
import queue
import struct
import logging
import datetime
from ctypes import *
from typing import TypeVar, Any, Callable

from .SpectrometerSettings        import SpectrometerSettings
from .SpectrometerState           import SpectrometerState
from .SpectrometerResponse        import SpectrometerResponse
from .SpectrometerRequest         import SpectrometerRequest
from .SpectrometerResponse        import ErrorLevel
from .DeviceID                    import DeviceID
from .Reading                     import Reading

log = logging.getLogger(__name__)

class AndorDevice:
    """
    This is the basic implementation of our interface with Andor cameras     

    @todo convert the different asserts to SpectrometerResponse returns
    ##########################################################################
    This class adopts the external device interface structure
    This invlovles receiving a request through the handle_request function
    A request is processed based on the key in the request
    The processing function passes the commands to the requested device
    Once it recevies a response from the connected device it then passes that
    back up the chain
                               Enlighten Request
                                       |
                                handle_requests
                                       |
                                 ------------
                                /   /  |  \  \
             { get_laser status, acquire, set_laser_watchdog, etc....}
                                \   \  |  /  /
                                 ------------
                                       |
                         {self.driver.some_andor_sdk_call}
    ############################################################################
    """

    SUCCESS = 20002             #!< see page 330 of Andor SDK documentation
    SHUTTER_SPEED_MS = 35       #!< not sure where this comes from...ask Caleb - TS

    def __init__(self, device_id, message_queue=None) -> None:
        # if passed a string representation of a DeviceID, deserialize it
        if type(device_id) is str:
            device_id = DeviceID(label=device_id)

        self.device_id      = device_id
        self.message_queue  = message_queue

        self.connected = False

        # Receives ENLIGHTEN's 'change settings' commands in the spectrometer
        # process. Although a logical queue, has nothing to do with multiprocessing.
        self.command_queue = []

        self.immediate_mode = False

        self.settings = SpectrometerSettings(self.device_id)
        self.summed_spectra         = None
        self.sum_count              = 0
        self.session_reading_count  = 0
        self.take_one               = False
        self.failure_count          = 0
        self.dll_fail               = False
        self.toggle_state           = True

        self.process_id = os.getpid()
        self.last_memory_check = datetime.datetime.now()
        self.last_battery_percentage = 0
        self.spec_index = 0 
        self._scan_averaging = 1
        self.dark = None
        self.boxcar_half_width = 0

        # select appropriate Andor library per architecture
        try:
            if 64 == struct.calcsize("P") * 8:
                self.driver = cdll.LoadLibrary(r"C:\Program Files\Andor SDK\atmcd64d.dll")
            else:
                self.driver = cdll.LoadLibrary(r"C:\Program Files\Andor SDK\atmcd32d.dll")
        except Exception as e:
            log.error(f"Error while loading DLL library of {e}")
            self.dll_fail = True

        self.settings.eeprom.model = "Andor"
        self.settings.eeprom.detector = "Andor" # Andor API doesn't have access to detector info
        self.settings.eeprom.wavelength_coeffs = [0,1,0,0]
        self.settings.eeprom.has_cooling = True

        self.process_f = self._init_process_funcs()

<<<<<<< HEAD
    ###############################################################
    # Private Methods
    ###############################################################
=======
        # not sure init_str is actually required
        result = self.driver.Initialize('') 
        if self.SUCCESS != result:
            log.error(f"Error in initialize, error code was {result}")
            assert(self.SUCCESS == result), "unable to initialize camera"
        log.info("success")
>>>>>>> 581bb571

    def _init_process_funcs(self) -> dict[str, Callable[..., Any]]:
        process_f = {}

<<<<<<< HEAD
        process_f["connect"] = self.connect
        process_f["acquire_data"] = self.acquire_data
        process_f["set_shutter_enable"] = self.set_shutter_enable
        process_f["set_integration_time_ms"] = self.set_integration_time_ms
        process_f["get_serial_number"] = self.get_serial_number
        process_f["init_tec_setpoint"] = self.init_tec_setpoint
        process_f["init_detector_area"] = self.init_detector_area
        process_f["scans_to_average"] = self.scans_to_average
=======
        if not self.check_config_file():
            self.config_values = {
                'detector_serial_number': self.serial,
                'wavelength_coeffs': [0,1,0,0],
                'excitation_nm_float': 0,
                }
            f = open(self.config_file, 'w')
            json.dump(self.config_values, f)
        else:
            f = open(self.config_file,)
            self.config_values = dict(json.load(f))
            self.settings.eeprom.wavelength_coeffs = self.config_values['wavelength_coeffs']
            self.settings.eeprom.excitation_nm_float = self.config_values['excitation_nm_float']

        self.settings.eeprom.has_cooling = True
        self.settings.eeprom.max_temp_degC = self.detector_temp_max
        self.settings.eeprom.min_temp_degC = self.detector_temp_min
        assert(self.SUCCESS == self.driver.CoolerON()), "unable to enable TEC"
        log.debug("enabled TEC")

        assert(self.SUCCESS == self.driver.SetAcquisitionMode(1)), "unable to set acquisition mode"
        log.debug("configured acquisition mode (single scan)")

        assert(self.SUCCESS == self.driver.SetTriggerMode(0)), "unable to set trigger mode"
        log.debug("set trigger mode")
>>>>>>> 581bb571

        ##################################################################
        # What follows is the old init-lambdas that are squashed into process_f
        # Long term, the upstream requests should be changed to match the new format
        # This is an easy fix for the time being to make things behave
        ##################################################################
        process_f["integration_time_ms"] = lambda x: self.set_integration_time_ms(x) # conversion from millisec to microsec
        process_f["shutter_enable"] = lambda x: self.set_shutter_enable(bool(x))

        return process_f

    def _update_wavelength_coeffs(self, coeffs: list[float]) -> None:
        self.settings.eeprom.wavelength_coeffs = coeffs
        self.config_values['wavelength_coeffs'] = coeffs
        f = open(self.config_file, 'w')
        json.dump(self.config_values, f)

    def _get_default_data_dir(self) -> str:
        if os.name == "nt":
            return os.path.join(os.path.expanduser("~"), "Documents", "EnlightenSpectra")
        return os.path.join(os.environ["HOME"], "EnlightenSpectra")

    def _check_config_file(self) -> bool:
        self.config_dir = os.path.join(self._get_default_data_dir(), 'config')
        self.config_file = os.path.join(self.config_dir, self.serial + '.json')
        if not os.path.exists(self.config_dir):
            os.makedirs(self.config_dir)
        return os.path.isfile(self.config_file)

<<<<<<< HEAD
    def _get_spectrum_raw(self) -> list[float]:
        log.debug("requesting spectrum");
        #################
        # read spectrum
        #################
        #int[] spec = new int[pixels];
        spec_arr = c_long * self.pixels
        spec_init_vals = [0] * self.pixels
        spec = spec_arr(*spec_init_vals)
=======
    def init_lambdas(self):
        f = {}
        f["integration_time_ms"]                = lambda x: self.set_integration_time_ms(x) # conversion from millisec to microsec
        f["shutter_enable"]                     = lambda x: self.set_shutter_enable(bool(x))
        f["detector_tec_enable"]                = lambda x: self.toggle_tec(bool(x))
        f["detector_tec_setpoint_degC"]         = lambda x: self.set_tec_setpoint(int(round(x)))
        self.lambdas = f
>>>>>>> 581bb571

        # ask for spectrum then collect, NOT multithreaded (though we should look into that!), blocks
        #spec = new int[pixels];     //defaults to all zeros
        self.driver.StartAcquisition();
        self.driver.WaitForAcquisition();
        success = self.driver.GetAcquiredData(spec, c_ulong(self.pixels));

        if (success != self.SUCCESS):
            log.debug(f"getting spectra did not succeed. Received code of {success}. Returning")
            return

        convertedSpec = [x for x in spec]

        #if (self.eeprom.featureMask.invertXAxis):
         #   convertedSpec.reverse()

        log.debug(f"getSpectrumRaw: returning {len(spec)} pixels");
        return convertedSpec;

    def _take_one_averaged_reading(self) -> SpectrometerResponse:
        averaging_enabled = (self.settings.state.scans_to_average > 1)

        if averaging_enabled and not self.settings.state.free_running_mode:
            # collect the entire averaged spectrum at once (added for
            # BatchCollection with laser delay)
            #
            # So: we're NOT in "free-running" mode, so we're basically being
            # slaved to parent process and doing exactly what is requested
            # "on command."  That means we can perform a big, heavy blocking
            # scan average all at once, because they requested it.
            self.sum_count = 0
            loop_count = self.settings.state.scans_to_average
        else:
            # we're in free-running mode
            loop_count = 1

        log.debug("take_one_averaged_reading: loop_count = %d", loop_count)

        # either take one measurement (normal), or a bunch (blocking averaging)
        reading = None
        for loop_index in range(0, loop_count):

            # start a new reading
            # NOTE: reading.timestamp is when reading STARTED, not FINISHED!
            reading = Reading(self.device_id)

            if self.settings.eeprom.has_cooling and self.toggle_state:
                c_temp = c_int()
                result = self.driver.GetTemperature(0,c_temp)
                if (self.SUCCESS != result):
                    log.error(f"unable to read tec temp, result was {result}")
                else:
                    log.debug(f"andor read temperature, value of {c_temp.value}")
                    reading.detector_temperature_degC = c_temp.value
            try:
                reading.integration_time_ms = self.settings.state.integration_time_ms
                reading.laser_power_perc    = self.settings.state.laser_power_perc
                reading.laser_power_mW      = self.settings.state.laser_power_mW
                reading.laser_enabled       = self.settings.state.laser_enabled
<<<<<<< HEAD
                reading.spectrum            = self._get_spectrum_raw()
=======
                reading.spectrum            = self.get_spectrum_raw()

                temperature = c_float()
                temp_success = self.driver.GetTemperatureF(byref(temperature))

                reading.detector_temperature_degC = temperature.value
>>>>>>> 581bb571
            except usb.USBError:
                self.failure_count += 1
                log.error(f"Andor Device: encountered USB error in reading for device {self.device}")

            if reading.spectrum is None or reading.spectrum == []:
                if self.failure_count > 3:
                    return SpectrometerResponse(data=False,error_msg="exceeded failure for readings")

            if not reading.failure:
                if averaging_enabled:
                    if self.sum_count == 0:
                        self.summed_spectra = [float(i) for i in reading.spectrum]
                    else:
                        log.debug("device.take_one_averaged_reading: summing spectra")
                        for i in range(len(self.summed_spectra)):
                            self.summed_spectra[i] += reading.spectrum[i]
                    self.sum_count += 1
                    log.debug("device.take_one_averaged_reading: summed_spectra : %s ...", self.summed_spectra[0:9])

            # count spectra
            self.session_reading_count += 1
            reading.session_count = self.session_reading_count
            reading.sum_count = self.sum_count

            # have we completed the averaged reading?
            if averaging_enabled:
                if self.sum_count >= self.settings.state.scans_to_average:
                    reading.spectrum = [ x / self.sum_count for x in self.summed_spectra ]
                    log.debug("device.take_one_averaged_reading: averaged_spectrum : %s ...", reading.spectrum[0:9])
                    reading.averaged = True

                    # reset for next average
                    self.summed_spectra = None
                    self.sum_count = 0
            else:
                # if averaging isn't enabled...then a single reading is the
                # "averaged" final measurement (check reading.sum_count to confirm)
                reading.averaged = True

            # were we told to only take one (potentially averaged) measurement?
            if self.take_one and reading.averaged:
                log.debug("completed take_one")
                self.change_setting("cancel_take_one", True)


        log.debug("device.take_one_averaged_reading: returning %s", reading)
        if reading.spectrum is not None and reading.spectrum != []:
            self.failure_count = 0
        # reading.dump_area_scan()
        return SpectrometerResponse(data=reading)

    def _close_ex_shutter(self) -> SpectrometerResponse:
        assert(self.SUCCESS == self.driver.SetShutterEx(1, 1, self.SHUTTER_SPEED_MS, self.SHUTTER_SPEED_MS, 2)), "unable to set external shutter"
        return SpectrometerResponse(True)

    def _open_ex_shutter(self) -> SpectrometerResponse:
        assert(self.SUCCESS == self.driver.SetShutterEx(1, 1, self.SHUTTER_SPEED_MS, self.SHUTTER_SPEED_MS, 1)), "unable to set external shutter"
        return SpectrometerResponse(True)

    ###############################################################
    # Public Methods
    ###############################################################

    def connect(self) -> SpectrometerResponse:
        if self.dll_fail:
            return SpectrometerResponse(data=False,error_lvl=ErrorLevel.high,error_msg="couldn't load Andor dll")
        cameraHandle = c_int()
        assert(self.SUCCESS == self.driver.GetCameraHandle(self.spec_index, byref(cameraHandle))), "unable to get camera handle"
        assert(self.SUCCESS == self.driver.SetCurrentCamera(cameraHandle.value)), "unable to set current camera"
        log.info("initializing camera...")

        # not sure init_str is actually required
        init_str = create_string_buffer(b'\000' * 16)
        assert(self.SUCCESS == self.driver.Initialize(init_str)), "unable to initialize camera"
        log.info("success")

        self.get_serial_number()
        self.init_tec_setpoint()
        self.init_detector_area()

        if not self._check_config_file():
            self.config_values = {
                'detector_serial_number': self.serial,
                'wavelength_coeffs': [0,1,0,0],
                'excitation_nm_float': 0,
                }
            f = open(self.config_file, 'w')
            json.dump(self.config_values, f)
        else:
            f = open(self.config_file,)
            self.config_values = dict(json.load(f))
            self.settings.eeprom.wavelength_coeffs = self.config_values['wavelength_coeffs']
            self.settings.eeprom.excitation_nm_float = self.config_values['excitation_nm_float']

        assert(self.SUCCESS == self.driver.CoolerON()), "unable to enable TEC"
        log.debug("enabled TEC")

        assert(self.SUCCESS == self.driver.SetAcquisitionMode(1)), "unable to set acquisition mode"
        log.debug("configured acquisition mode (single scan)")

        assert(self.SUCCESS == self.driver.SetTriggerMode(0)), "unable to set trigger mode"
        log.debug("set trigger mode")

        assert(self.SUCCESS == self.driver.SetReadMode(0)), "unable to set read mode"
        log.debug("set read mode (full vertical binning)")

        self.init_detector_speed()

        assert(self.SUCCESS == self.driver.SetShutterEx(1, 1, self.SHUTTER_SPEED_MS, self.SHUTTER_SPEED_MS, 0)), "unable to set external shutter"
        log.debug("set shutter to fully automatic external with internal always open")

        self.set_integration_time_ms(10)
        self.connected = True
        self.settings.eeprom.active_pixels_horizontal = self.pixels 
        return SpectrometerResponse(data=True)

    def acquire_data(self) -> SpectrometerResponse:
        reading = self._take_one_averaged_reading()
        return reading

    def set_shutter_enable(self, enable: bool) -> SpectrometerResponse:
        if enable:
            return self._open_ex_shutter()
        else:
            return self._close_ex_shutter()

    def set_integration_time_ms(self, ms: float) -> SpectrometerResponse:
        self.integration_time_ms = ms
        log.debug(f"setting integration time to {self.integration_time_ms}ms")

        exposure = c_float()
        accumulate = c_float()
        kinetic = c_float()
        assert(self.SUCCESS == self.driver.SetExposureTime(c_float(ms / 1000.0))), "unable to set integration time"
        assert(self.SUCCESS == self.driver.GetAcquisitionTimings(byref(exposure), byref(accumulate), byref(kinetic))), "unable to read acquisition timings"
        log.debug(f"read integration time of {exposure.value:.3f}sec (expected {ms}ms)")
        return SpectrometerResponse(data=True)

    def get_serial_number(self) -> SpectrometerResponse:
        sn = c_int()
        assert(self.SUCCESS == cdll.atmcd32d.GetCameraSerialNumber(byref(sn))), "can't get serial number"
        self.serial = f"CCD-{sn.value}"
        self.settings.eeprom.serial_number = self.serial
        log.debug(f"connected to {self.serial}")
        return SpectrometerResponse(data)

    def init_tec_setpoint(self) -> SpectrometerResponse:
        minTemp = c_int()
        maxTemp = c_int()
        assert(self.SUCCESS == self.driver.GetTemperatureRange(byref(minTemp), byref(maxTemp))), "unable to read temperature range"
        self.detector_temp_min = minTemp.value
        self.detector_temp_max = maxTemp.value

        self.setpoint_deg_c = self.detector_temp_min
        #assert(self.SUCCESS == self.driver.SetTemperature(self.setpoint_deg_c)), "unable to set temperature midpoint"
        log.debug(f"set TEC to {self.setpoint_deg_c} C (range {self.detector_temp_min}, {self.detector_temp_max})")

    def toggle_tec(self, toggle_state):
        c_toggle = c_int(toggle_state)
        self.toggle_state = c_toggle.value
        if toggle_state:
            assert(self.SUCCESS == self.driver.CoolerON()), "unable to set temperature midpoint"
        else:
            assert(self.SUCCESS == self.driver.CoolerOFF()), "unable to set temperature midpoint"
        log.debug(f"Toggled TEC to state {c_toggle}")

    def set_tec_setpoint(self, set_temp):
        if set_temp < self.detector_temp_min or set_temp > self.detector_temp_max:
            log.error(f"requested temp of {set_temp}, but it is outside range of min/max, {self.detector_temp_min}/{self.detector_temp_max}")
            return
        if not self.toggle_state:
            log.error(f"returning beacuse toggle state is {self.toggle_state}")
            return
        self.setpoint_deg_c = set_temp
        # I don't think CoolerON should need to be called, but I'm not seeing temperature changes
        # when it is not present here.
        assert(self.SUCCESS == self.driver.CoolerON()), "unable to enable TEC"
        assert(self.SUCCESS == self.driver.SetTemperature(self.setpoint_deg_c)), "unable to set temperature"
        log.debug(f"set TEC to {self.setpoint_deg_c} C (range {self.detector_temp_min}, {self.detector_temp_max})")
        return SpectrometerResponse(data)

    def init_detector_area(self) -> SpectrometerResponse:
        xPixels = c_int()
        yPixels = c_int()
        assert(self.SUCCESS == self.driver.GetDetector(byref(xPixels), byref(yPixels))), "unable to read detector dimensions"
        log.debug(f"detector {xPixels.value} width x {yPixels.value} height")
        self.pixels = xPixels.value
        return SpectrometerResponse(data)

    def init_detector_speed(self) -> SpectrometerResponse:
        # set vertical to recommended
        VSnumber = c_int()
        speed = c_float()
        assert(self.SUCCESS == self.driver.GetFastestRecommendedVSSpeed(byref(VSnumber), byref(speed))), "unable to get fastest recommended VS speed"
        assert(self.SUCCESS == self.driver.SetVSSpeed(VSnumber.value)), f"unable to set VS speed {VSnumber.value}"
        log.debug(f"set vertical speed to {VSnumber.value}")

        # set horizontal to max
        nAD = c_int()
        sIndex = c_int()
        STemp = 0.0
        HSnumber = 0
        ADnumber = 0
        assert(self.SUCCESS == self.driver.GetNumberADChannels(byref(nAD))), "unable to get number of AD channels"
        for iAD in range(nAD.value):
            assert(self.SUCCESS == self.driver.GetNumberHSSpeeds(iAD, 0, byref(sIndex))), f"unable to get number of HS speeds for AD {iAD}"
            for iSpeed in range(sIndex.value):
                assert(self.SUCCESS == self.driver.GetHSSpeed(iAD, 0, iSpeed, byref(speed))), f"unable to get HS speed for iAD {iAD}, iSpeed {iSpeed}"
                if speed.value > STemp:
                    STemp = speed.value
                    HSnumber = iSpeed
                    ADnumber = iAD
        assert(self.SUCCESS == self.driver.SetADChannel(ADnumber)), "unable to set AD channel to {ADnumber}"
        assert(self.SUCCESS == self.driver.SetHSSpeed(0, HSnumber)), "unable to set HS speed to {HSnumber}"
        log.debug(f"set AD channel {ADnumber} with horizontal speed {HSnumber} ({STemp})")
        return SpectrometerResponse(True)

    def scans_to_average(value: int) -> SpectrometerResponse:
        self.sum_count = 0
        self.settings.state.scans_to_average = int(value)
        return SpectrometerResponse(True)

    def handle_requests(self, requests: list[SpectrometerRequest]) -> list[SpectrometerResponse]:
        responses = []
        for request in requests:
            try:
                cmd = request.cmd
                proc_func = self.process_f.get(cmd, None)
                if proc_func == None:
                    responses.append(SpectrometerResponse(error_msg=f"unsupported cmd {request.cmd}", error_lvl=ErrorLevel.low))
                elif request.args == [] and request.kwargs == {}:
                    responses.append(proc_func())
                else:
                    responses.append(proc_func(*request.args, **request.kwargs))
            except Exception as e:
                log.error(f"error in handling request {request} of {e}")
                responses.append(SpectrometerResponse(error_msg="error processing cmd", error_lvl=ErrorLevel.medium))
        return responses
<|MERGE_RESOLUTION|>--- conflicted
+++ resolved
@@ -99,23 +99,13 @@
 
         self.process_f = self._init_process_funcs()
 
-<<<<<<< HEAD
     ###############################################################
     # Private Methods
     ###############################################################
-=======
-        # not sure init_str is actually required
-        result = self.driver.Initialize('') 
-        if self.SUCCESS != result:
-            log.error(f"Error in initialize, error code was {result}")
-            assert(self.SUCCESS == result), "unable to initialize camera"
-        log.info("success")
->>>>>>> 581bb571
 
     def _init_process_funcs(self) -> dict[str, Callable[..., Any]]:
         process_f = {}
 
-<<<<<<< HEAD
         process_f["connect"] = self.connect
         process_f["acquire_data"] = self.acquire_data
         process_f["set_shutter_enable"] = self.set_shutter_enable
@@ -124,33 +114,6 @@
         process_f["init_tec_setpoint"] = self.init_tec_setpoint
         process_f["init_detector_area"] = self.init_detector_area
         process_f["scans_to_average"] = self.scans_to_average
-=======
-        if not self.check_config_file():
-            self.config_values = {
-                'detector_serial_number': self.serial,
-                'wavelength_coeffs': [0,1,0,0],
-                'excitation_nm_float': 0,
-                }
-            f = open(self.config_file, 'w')
-            json.dump(self.config_values, f)
-        else:
-            f = open(self.config_file,)
-            self.config_values = dict(json.load(f))
-            self.settings.eeprom.wavelength_coeffs = self.config_values['wavelength_coeffs']
-            self.settings.eeprom.excitation_nm_float = self.config_values['excitation_nm_float']
-
-        self.settings.eeprom.has_cooling = True
-        self.settings.eeprom.max_temp_degC = self.detector_temp_max
-        self.settings.eeprom.min_temp_degC = self.detector_temp_min
-        assert(self.SUCCESS == self.driver.CoolerON()), "unable to enable TEC"
-        log.debug("enabled TEC")
-
-        assert(self.SUCCESS == self.driver.SetAcquisitionMode(1)), "unable to set acquisition mode"
-        log.debug("configured acquisition mode (single scan)")
-
-        assert(self.SUCCESS == self.driver.SetTriggerMode(0)), "unable to set trigger mode"
-        log.debug("set trigger mode")
->>>>>>> 581bb571
 
         ##################################################################
         # What follows is the old init-lambdas that are squashed into process_f
@@ -180,7 +143,6 @@
             os.makedirs(self.config_dir)
         return os.path.isfile(self.config_file)
 
-<<<<<<< HEAD
     def _get_spectrum_raw(self) -> list[float]:
         log.debug("requesting spectrum");
         #################
@@ -190,15 +152,6 @@
         spec_arr = c_long * self.pixels
         spec_init_vals = [0] * self.pixels
         spec = spec_arr(*spec_init_vals)
-=======
-    def init_lambdas(self):
-        f = {}
-        f["integration_time_ms"]                = lambda x: self.set_integration_time_ms(x) # conversion from millisec to microsec
-        f["shutter_enable"]                     = lambda x: self.set_shutter_enable(bool(x))
-        f["detector_tec_enable"]                = lambda x: self.toggle_tec(bool(x))
-        f["detector_tec_setpoint_degC"]         = lambda x: self.set_tec_setpoint(int(round(x)))
-        self.lambdas = f
->>>>>>> 581bb571
 
         # ask for spectrum then collect, NOT multithreaded (though we should look into that!), blocks
         #spec = new int[pixels];     //defaults to all zeros
@@ -258,16 +211,12 @@
                 reading.laser_power_perc    = self.settings.state.laser_power_perc
                 reading.laser_power_mW      = self.settings.state.laser_power_mW
                 reading.laser_enabled       = self.settings.state.laser_enabled
-<<<<<<< HEAD
-                reading.spectrum            = self._get_spectrum_raw()
-=======
                 reading.spectrum            = self.get_spectrum_raw()
 
                 temperature = c_float()
                 temp_success = self.driver.GetTemperatureF(byref(temperature))
 
                 reading.detector_temperature_degC = temperature.value
->>>>>>> 581bb571
             except usb.USBError:
                 self.failure_count += 1
                 log.error(f"Andor Device: encountered USB error in reading for device {self.device}")
