import logging
import re

log = logging.getLogger(__name__)

##
# Represents a persistent unique identifier for a spectrometer device
# (USB, BLE, TCP, whatever) which should remain valid for connected devices
# in spite of hotplug events around them.
#
# @par Statement of the Problem
#
# Assume we have four WP-785 spectrometers: A, B, C and D.  We connect
# A, B and C, then launch ENLIGHTEN.  A is the first on the USB chain, so
# in a positional listing A would be #1, B is #2, C is #3.
#
# Now we unplug B.  That leaves us with A (1) and C (3).  Except that, 
# positionally C is really now 2.  Now we plug in D.  Is D now 4th on
# the list, or did it slip into the unoccupied 2 slot?  Or was C internally 
# moved back to 2, and now D is 3, but C also thinks it's 3?
#
# One solution would be to UPDATE the positional order in a master list
# on unplug events (detecting B's removal, and changing C from 3 to 2).
# ENLIGHTEN could do that, but note that it would therefore be a client-
# side operation, not within the driver itself.  Or we could move the
# multi-process "Controller" ownership of the several WasatchDeviceWrapper 
# processes into Wasatch.PY, such that Wasatch.PY provided a single-object
# Facade.  We could possibly achieve that by maintaining a list of all
# WasatchDeviceWrapper instances in a static WasatchDeviceWrapper attribute
# (or WasatchDeviceWrappers or WasatchDeviceWrapperFactory as it were).
# But either would require some additional refactoring that I'm not diving
# into right now, although it seems an improved and reasonable architecture.
#
# Or maybe we don't need a DeviceID at all, and just track "the 
# WasatchDeviceWrapper associated with this serial number", and simply
# assume that all spectrometers will have a unique spectrometer (or be
# assigned one at connection).  So maybe my attempt to generate a UNIQUE
# and PERSISTENT DeviceID from the usb.device object is quixotic and
# unnecessary.  That's probably the case.
#
# Part of what drove this is that historically ENLIGHTEN supported a bus_order
# command-line argument which explicitly referenced spectrometers by their
# position on the USB bus.  However, we're now trying to support hotplug
# use-cases, meaning that position is no longer reliable.  But since we had a
# legacy expectation of being able to explicitly identify devices at the bus
# level, I'm trying to retain that capability by habit.  It probably is no
# longer needed, and we can probably replace the old --bus-order option with
# --serial-number instead.
#
# More to the point, the current architecture is such that ENLIGHTEN calls 
# WasatchBus to detect hotplug events, and then ENLIGHTEN instantiates a new 
# WasatchDeviceWrapper to support the new bus device.  That means there really
# ought to be a way to pass the "id" of the device, which was detected by 
# WasatchBus, down into WasatchDeviceWrapper (and hence WasatchDevice and 
# FeatureIdentificationDevice) to be re-instantiated.  I don't trust position,
# I'm not sure how to confirm "claim state" (ASSUMING we wanted the "first 
# eligible unclaimed") , "serial number" seems heavy-handed (and would still 
# require a way to deliberately "skip" already-connected devices, again requiring
# some sort of key).  
#
# ALSO we want to eventually support BLE (which has unique UUID), and perhaps
# TCP/IP (which has IP addresses)...basically I think objects on a "bus" should 
# be uniquely identifiable and addressable from their bus address, WITHOUT making
# guesses based on position or ordering or claim-state or anything like that.
#
# So yeah, I think this is useful and a good design.
#
# @par USB
#
# .vid and .pid are stored as ints
#
# @par BLE
#
# - populates .serial_number from advertised localName.
# - populates .bleak_device from BleakScanner
#
# @par TCP
#
# uses .address and .port
#
class DeviceID:

    ##
    # Instantiates a DeviceID object from either a usb.device or an
    # existing device_id string representation.
<<<<<<< HEAD
    #
    # @param device is a usb.device from pyusb
    # @param directory is used with FILE spectrometers
    def __init__(self, device=None, label=None, directory=None, device_type=None, overrides=None, spectra_options=None):

        self.type          = None   # "USB", "FILE", "MOCK", "BLE", "TCP"
        self.vid           = None   # USB
        self.pid           = None   # USB
        self.bus           = None   # USB
        self.address       = None   # USB, TCP
        self.directory     = None   # FILE
        self.name          = None   # MOCK?
        self.serial_number = None   # BLE

        self.overrides = overrides                  # MZ: what is this?
=======
    def __init__(self, device=None, label=None, directory=None, device_type=None, overrides=None, spectra_options=None):

        self.type      = None
        self.vid       = None
        self.pid       = None
        self.bus       = None
        self.address   = None
        self.port      = None
        self.directory = None
        self.name      = None
        self.overrides = overrides
>>>>>>> f8ccecb4
        self.device_type = device_type
        self.spectra_options = spectra_options      # MZ: what is this?

        if label is not None:
            # instantiate from an existing string id
            if label.startswith("USB:"):
                tok = label.split(":")
                self.type = tok[0]
                self.vid = int(tok[1][2:])
                self.pid = int(tok[2][2:])
                self.bus = int(tok[3])
                self.address = int(tok[4])
            elif label.startswith("FILE:"):
                tok = label.split(":")
                self.type = tok[0]
                self.directory = tok[1]
            elif label.startswith("BLE:"):
                tok = label.split(":")
<<<<<<< HEAD
                self.type = tok[0]
                self.serial_number = tok[1]
=======
                self.type = "BLE"
                self.address = tok[1]
                self.name = tok[2]
            elif label.startswith("TCP:"):
                tok = label.split(":")
                self.type = "TCP"
                self.address = tok[1]
                self.port = int(tok[2])
>>>>>>> f8ccecb4
            elif label.startswith("MOCK:"):
                tok = label.split(":")
                self.type = tok[0]
                self.name = tok[1]
                self.directory = tok[2]
                self.vid = int(str(hash(self.name)))
                self.pid = 0x4000
                self.bus = 111111
                self.address = 111111
            else:
                raise Exception("DeviceID: invalid device_id label %s" % label)

        elif device is not None:
            # MZ: This needs redesigned. Currently it assumes that any "device" 
            #     is implicitly USB.

            # instantiate from a PyUSB Device
            log.debug(f"instantiating from device {device}")
            self.type = "USB"
            self.vid = int(device.idVendor)
            self.pid = int(device.idProduct)
            self.determine_bus_and_address(device)

        elif directory is not None:
            # instantiate from a file spec
            self.type = "FILE"
            self.directory = directory

        else:
            raise Exception("DeviceID: needs usb.device OR device_id label OR directory")

        log.debug("instantiated DeviceID: %s", str(self))

    def determine_bus_and_address(self, device):
        """
        This is for USB devices. It seems to work on tested platforms, but is not
        guaranteed by the protocol or library.
        """
        if hasattr(device, "dev"):
            self.bus     = int(device.dev.bus)
            self.address = int(device.dev.address)
            self.pid     = int(device.dev.idproduct)
            self.vid     = int(device.dev.idvendor)
            if device.dev.product is not None:
                self.product = device.dev.product.rstrip('\x00')
            if device.dev.serial_number is not None:
                self.serial  = device.dev.serial_number.rstrip('\x00')
            #serial number has ascii null chars that must be removed
            return
        else:
            self.bus     = int(device.bus)
            self.address = int(device.address)
            self.pid     = int(device.idProduct)
            self.vid     = int(device.idVendor)
            try:
                if device.product is not None:
                    self.product = device.product.rstrip('\x00')
                if device.serial_number is not None:
                    self.serial  = device.serial_number.rstrip('\x00')
                #serial number has ascii null chars that must be removed
            except Exception as e:
                log.error(f"While creating device id encountered {e}")
            return


        # if the above fails, try to parse from string representation, e.g.:
        # "DEVICE ID 24aa:1000 on Bus 000 Address 001 ================="
        s = str(device)
        m = re.match(r"Bus\s+(\d+)\s+Address\s+(\d+)", s, re.IGNORECASE)
        if m:
            self.bus     = int(m.group(1))
            self.address = int(m.group(2))
            return

        # Give up.  Shouldn't be a problem unless we talking to multiple devices
        # with the same PID at once (Raman Rainbow etc).
        log.error("can't determine bus or address of USB device from:\n%s", s)
        self.bus = -1
        self.address = -1

    def is_file(self):
        return self.type.upper() == "FILE"

    def is_usb(self):
        return self.type.upper() == "USB"

    def is_mock(self):
        return self.type.upper() == "MOCK"

    def is_ble(self):
        return self.type.upper() == "BLE"

    def is_tcp(self):
        return self.type.upper() == "TCP"

    def is_andor(self):
        return self.vid == 0x136e

    # Surely there is a better way to obtain the 'bus' and 'address' attributes 
    # than rendering the usb.device as a string and then parsing it.  I tried 
    # dumping the __dict__ and didn't see the address anywhere...must be in a 
    # sub-object I didn't traverse.
    #
    # @note I'm not sure this is guaranteed to work on all libusb implementations?
    #       But it seems to work on Ubuntu and Win10-64, so...
    #
    # @see https://github.com/pyusb/pyusb/blob/master/docs/tutorial.rst#user-content-dealing-with-multiple-identical-devices
    # def get_bus_and_address_NOT_USED(self, device):
    #     log.debug("parsing bus and address from device")
    # 
    #     # device.dev is what is returned by usb.core.find().  This is what you 
    #     # get if you just print device.dev to stdout
    #     s = str(device.dev)
    # 
    #     # ARE YOU SURE you can't just read device.dev.bus and .address?
    #     log.debug("MZ: s = %s", s)
    #     log.debug("MZ: bus = %s", str(device.dev.bus))
    #     log.debug("MZ: addr = %s", str(device.dev.address))
    # 
    #     device = None
    #     del device
    # 
    #     # extract the "hidden fields" from the first line of the ASCII dump
    #     m = re.match(r"DEVICE ID ([0-9a-f]{4}):([0-9a-f]{4}) on Bus (\d+) Address (\d+)", s, re.IGNORECASE)
    #     if m:
    #         # 1 and 2 are hex VID and PID respectively
    #         bus = int(m.group(3))
    #         address = int(m.group(4))
    #         log.debug("get_bus_and_address: parsed bus = %d, address = %d", bus, address)
    #     else:
    #         bus = -1
    #         address = -1
    #         log.critical("get_bus_and_address: failed to parse bus and address")
    #     return (bus, address)

    def get_pid_hex(self):
        if self.type in ["BLE", "TCP"]:
            return None
        return "%04x" % self.pid

    def get_vid_hex(self):
        if self.type in ["BLE", "TCP"]:
            return None
        return "%04x" % self.vid

    ##
    # Whether a given device is USB, FILE or otherwise, render the DeviceID
    # as a string containing all the relevant bits neccessary to reconstruct
    # the object into a parsed structure while providing a concise, readable
    # and hashable unique key.
    def __str__(self):
        if self.type.upper() == "USB":
            return "<DeviceID USB %s:0x%04x:0x%04x:%d:%d>" % (self.type.upper(), self.vid, self.pid, self.bus, self.address)
        elif self.type.upper() == "FILE":
            return "<Device ID FILE %s:%s>" % (self.type.upper(), self.directory)
        elif self.type.upper() == "MOCK":
            return f"<Device ID MOCK {self.name} {self.directory}>"
        elif self.type.upper() == "BLE":
            return f"<Device ID BLE {self.name}:{self.address}>"
        elif self.type.upper() == "TCP":
            return f"<Device ID {self.type} {self.address}:{self.port}>"
        else:
            raise Exception("unsupported DeviceID type %s" % self.type)

    def __repr__(self):
        return str(self)

    def __eq__(self, other):
        return str(self) == str(other)

    def __ne__(self, other):
        return str(self) != str(other)

    def __lt__(self, other):
        return str(self) < str(other)

    def __hash__(self):
        return hash(str(self))

    ## So that dict() can return a clean __dict__ without any "private" attributes
    #  (which we should probably __prefix or something)
    def to_dict(self):
        d = {}
        for k, v in self.__dict__.items():
            if k not in ["device"]:
                d[k] = v
            d["device_type"] = str(self.device_type)
        return d<|MERGE_RESOLUTION|>--- conflicted
+++ resolved
@@ -83,7 +83,6 @@
     ##
     # Instantiates a DeviceID object from either a usb.device or an
     # existing device_id string representation.
-<<<<<<< HEAD
     #
     # @param device is a usb.device from pyusb
     # @param directory is used with FILE spectrometers
@@ -99,19 +98,6 @@
         self.serial_number = None   # BLE
 
         self.overrides = overrides                  # MZ: what is this?
-=======
-    def __init__(self, device=None, label=None, directory=None, device_type=None, overrides=None, spectra_options=None):
-
-        self.type      = None
-        self.vid       = None
-        self.pid       = None
-        self.bus       = None
-        self.address   = None
-        self.port      = None
-        self.directory = None
-        self.name      = None
-        self.overrides = overrides
->>>>>>> f8ccecb4
         self.device_type = device_type
         self.spectra_options = spectra_options      # MZ: what is this?
 
@@ -130,19 +116,13 @@
                 self.directory = tok[1]
             elif label.startswith("BLE:"):
                 tok = label.split(":")
-<<<<<<< HEAD
                 self.type = tok[0]
                 self.serial_number = tok[1]
-=======
-                self.type = "BLE"
-                self.address = tok[1]
-                self.name = tok[2]
             elif label.startswith("TCP:"):
                 tok = label.split(":")
                 self.type = "TCP"
                 self.address = tok[1]
                 self.port = int(tok[2])
->>>>>>> f8ccecb4
             elif label.startswith("MOCK:"):
                 tok = label.split(":")
                 self.type = tok[0]
