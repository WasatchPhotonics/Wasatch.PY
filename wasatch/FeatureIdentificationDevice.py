--- conflicted
+++ resolved
@@ -523,17 +523,11 @@
                     return response
             except:
                 log.error("exception reading upper_code 0x01 with page %d", page, exc_info=1)
-<<<<<<< HEAD
+            buf_len = 0 if buf is None else len(buf)
             if buf is None or len(buf) < 64:
                 msg = "unable to read EEPROM received buf of {buf} and len {len(buf)}"
                 log.error(msg)
                 return SpectrometerResponse(error_lvl=ErrorLevel.medium,error_msg=msg)
-=======
-            buf_len = 0 if buf is None else len(buf)
-            if buf is None or buf_len < 64:
-                log.error(f"unable to read EEPROM received buf of {buf} and len {buf_len}")
-                return False
->>>>>>> 7d29e2e7
             buffers.append(buf)
         return self.settings.eeprom.parse(buffers)
 
@@ -1260,7 +1254,6 @@
         log.debug("secondary_adc_raw: 0x%04x", value)
         return value
 
-<<<<<<< HEAD
     ## @note little-endian, reverse of get_detector_temperature_raw
     def get_laser_temperature_raw(self):
         # flip to primary ADC if needed
@@ -1331,8 +1324,6 @@
 
         return degC
 
-=======
->>>>>>> 7d29e2e7
     ## @note big-endian, reverse of get_laser_temperature_raw
     def get_detector_temperature_raw(self):
         return self.get_code(0xd7, label="GET_CCD_TEMP", msb_len=2)
@@ -2554,7 +2545,6 @@
     def get_external_trigger_output(self):
         return self.get_code(0xe1, label="GET_EXTERNAL_TRIGGER_OUTPUT", msb_len=1)
 
-<<<<<<< HEAD
     def get_laser_interlock(self):
         if self.settings.is_arm():
             log.error("GET_LASER_INTERLOCK not supported on ARM")
@@ -2568,8 +2558,6 @@
         self.settings.state.laser_enabled = flag
         return flag
 
-=======
->>>>>>> 7d29e2e7
     def set_mod_linked_to_integration(self, flag):
         value = 1 if flag else 0
         return self.send_code(0xdd, value, label="SET_MOD_LINKED_TO_INTEGRATION")
