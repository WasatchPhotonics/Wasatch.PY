import datetime
import logging
import random
import copy
import math
import usb
import usb.core
import usb.util

from random import randint
from time   import sleep

from . import utils

from .SpectrometerSettings import SpectrometerSettings
from .SpectrometerState    import SpectrometerState
from .StatusMessage        import StatusMessage
from .Overrides            import Overrides
from .EEPROM               import EEPROM

log = logging.getLogger(__name__)

MICROSEC_TO_SEC = 0.000001

class SpectrumAndRow(object):
    def __init__(self, spectrum=None, row=-1):
        self.spectrum = None
        self.row = row

        if spectrum is not None:
            self.spectrum = [int(x) for x in spectrum]

##
# This is the basic implementation of our FeatureIdentificationDevice (FID) 
# spectrometer USB API as defined in ENG-0001.
#
# This class is roughly comparable to Wasatch.NET's Spectrometer.cs.
#
# This class is normally not accessed directly, but through the higher-level 
# abstraction WasatchDevice.
#
# @see ENG-0001
class FeatureIdentificationDevice(object):

    # ##########################################################################
    # Lifecycle
    # ##########################################################################

    ##
    # Instantiate a FeatureIdentificationDevice with from the given device_id.
    #
    # @param device_id [in] device ID ("USB:0x24aa:0x1000:1:24")
    # @param message_queue [out] if provided, provides a queue for writing
    #        StatusMessage objects back to the caller
    def __init__(self, device_id, message_queue=None):
        self.device_id = device_id
        self.message_queue = message_queue

        self.device = None

        self.last_usb_timestamp = None

        self.laser_temperature_invalid = False
        self.ccd_temperature_invalid = False

        self.settings = SpectrometerSettings(device_id)
        self.eeprom_backup = None

        self.overrides = None
        self.last_override_value = {}

        # ######################################################################
        # these are "driver state" within FeatureIdentificationDevice, and don't
        # really relate to the spectrometer hardware
        # ######################################################################

        self.detector_tec_setpoint_has_been_set = False
        self.last_applied_laser_power = 0.0 # last power level APPLIED to laser, either by turning off (0) or on (immediate or ramping)
        self.next_applied_laser_power = None # power level to be applied NEXT time the laser is enabled (immediate or ramping)

        self.raise_exceptions = False
        self.inject_random_errors = False
        self.random_error_perc = 0.001   # 0.1%
        self.allow_default_gain_reset = True

        self.connected = False
        self.connecting = False
        self.shutdown_requested = False

        self.last_spectrum = None
        self.spectrum_count = 0

        # in case of I2C collisions within the spectrometer, e.g. due to battery-LED status
        self.retry_enabled = True
        self.retry_ms = 5
        self.retry_max = 3

        # initialize the table of lambdas used to process setting changes
        self.init_lambdas()

    ## 
    # Connect to the device and initialize basic settings.
    #
    # @returns True on success
    # @warning this causes a problem in non-blocking mode (WasatchDeviceWrapper) 
    #          on MacOS
    def connect(self):

        self.connecting = True

        # ######################################################################
        # USB Connection
        # ######################################################################

        # Generate a fresh listing of USB devices with the requested VID and PID.
        # Note that this is NOT how WasatchBus traverses the list.  It actually 
        # calls usb.busses(), then iterates over bus.devices, but that's because
        # it doesn't know what PIDs it might be looking for.  We know, so just
        # narrow down the search to those devices.

        devices = usb.core.find(find_all=True, idVendor=self.device_id.vid, idProduct=self.device_id.pid)
        dev_list = list(devices) # convert from array

        device = None
        for dev in dev_list:
            if dev.bus != self.device_id.bus:
                log.debug("FID.connect: rejecting device (bus %d != requested %d)", dev.bus, self.device_id.bus)
            elif dev.address != self.device_id.address:
                log.debug("FID.connect: rejecting device (address %d != requested %d)", dev.address, self.device_id.address)
            else:
                device = dev
                break

        if device is None:
            log.debug("FID.connect: unable to find DeviceID %s", str(self.device_id))
            self.connecting = False
            return False
        else:
            log.debug("FID.connect: matched DeviceID %s", str(self.device_id))

        try:
            result = device.set_configuration()
        except Exception as exc:
            log.warn("Hardware Failure in setConfiguration", exc_info=1)
            self.connecting = False
            raise

        try:
            result = usb.util.claim_interface(device, 0)
        except Exception as exc:
            log.warn("Hardware Failure in claimInterface", exc_info=1)
            self.connecting = False
            raise

        self.device = device

        # ######################################################################
        # model-specific settings
        # ######################################################################

        if self.settings.is_ingaas():
            # This must be for some very old InGaAs spectrometers? 
            # Will probably want to remove this for SiG...
            if not self.settings.is_arm():
                self.settings.eeprom.active_pixels_horizontal = 512

            if not self.get_high_gain_mode_enabled():
                self.set_high_gain_mode_enable(True)

        # ######################################################################
        # EEPROM
        # ######################################################################

        if not self.read_eeprom():
            log.error("failed to read EEPROM")
            self.connecting = False
            return False

        # ######################################################################
        # FPGA 
        # ######################################################################

        self.read_fpga_compilation_options()

        # automatically push EEPROM values to the FPGA (on modern EEPROMs)
        if self.settings.eeprom.format >= 4:
            log.debug("sending gain/offset to FPGA")
            self.set_detector_gain      (self.settings.eeprom.detector_gain)
            self.set_detector_offset    (self.settings.eeprom.detector_offset)
            self.set_detector_gain_odd  (self.settings.eeprom.detector_gain_odd)
            self.set_detector_offset_odd(self.settings.eeprom.detector_offset_odd)

        if self.settings.is_micro():
            roi = self.settings.get_vertical_roi()
            if roi is not None:
                self.set_vertical_binning(roi)

        # ######################################################################
        # post-connection defaults
        # ######################################################################

        # default to internal triggering
        self.set_trigger_source(SpectrometerState.TRIGGER_SOURCE_INTERNAL)

        # probably the default, but just to be sure
        if self.settings.is_micro():
            self.set_laser_watchdog_sec(10)

        # ######################################################################
        # Done
        # ######################################################################

        self.connected = True
        self.connecting = False
        return self.connected

    def disconnect(self):
        if self.last_applied_laser_power:
            log.debug("fid.disconnect: disabling laser")
            self._set_laser_enable_immediate(False)

        self.connected = False

        log.critical("fid.disconnect: releasing interface")
        try:
            result = usb.util.release_interface(self.device, 0)
        except Exception as exc:
            log.warn("Failure in release interface", exc_info=1)
            raise
        return True

    ##
    # Something in the driver has caused it to request the controlling 
    # application to close the peripheral.  The next time 
    # WasatchDevice.acquire_data is called, it will pass a "poison pill" back
    # up the response queue.
    #
    # Alternately, non-ENLIGHTEN callers can set "raise_exceptions" -> True for 
    # in-process exception-handling.
    #
    def schedule_disconnect(self, exc):
        if self.raise_exceptions:
            log.critical("schedule_disconnect: raising exception %s", exc)
            raise exc
        else:
            log.critical("requesting shutdown due to exception %s", exc)
            self.shutdown_requested = True

    # ##########################################################################
    # Utility Methods
    # ##########################################################################

    ##
    # Laser modulation and continuous-strobe commands take arguments in micro-
    # seconds as 40-bit values, where the least-significant 16 bits are passed
    # as wValue, the next-significant 16 as wIndex, and the most-significant
    # as a single byte of payload.  This function takes an unsigned integral
    # value (presumably microseconds) and returns a tuple of wValue, wIndex
    # and a buffer to pass as payload.
    def to40bit(self, val):
        lsw = val & 0xffff
        msw = (val >> 16) & 0xffff
        buf = [ (val >> 32) & 0xff, 0 * 7 ]
        return (lsw, msw, buf)

    ##
    # Wait until any enforced USB packet intervals have elapsed. This does 
    # nothing in most cases - the function is normally a no-op.
    #
    # However, if the application has defined min/max_usb_interval_ms (say
    # (20, 50ms), then pick a random delay in the defined window (e.g. 37ms)
    # and sleep until it has been at least that long since the last USB
    # exchange.
    #
    # The purpose of this function was to wring-out some early ARM micro-
    # controllers with apparent timing issues under high-speed USB 2.0, to see
    # if communications issues disappeared if we enforced a communication
    # latency from the software side.
    def wait_for_usb_available(self):
        if self.settings.state.max_usb_interval_ms <= 0:
            return

        if self.last_usb_timestamp is not None:
            delay_ms = randint(self.settings.state.min_usb_interval_ms, self.settings.state.max_usb_interval_ms)
            next_usb_timestamp = self.last_usb_timestamp + datetime.timedelta(milliseconds=delay_ms)
            now = datetime.datetime.now()
            if now < next_usb_timestamp:
                sleep_sec = (next_usb_timestamp - now).total_seconds()
                log.debug("fid: sleeping %.3f sec to enforce %d ms USB interval", sleep_sec, delay_ms)
                sleep(sleep_sec)
        self.last_usb_timestamp = datetime.datetime.now()

    ##
    # This function is provided to simulate random USB communication errors
    # during regression testing, and is normally a no-op.
    def check_for_random_error(self):
        if not self.inject_random_errors:
            return False

        if random.random() <= self.random_error_perc:
            log.critical("Randomly-injected error")
            self.schedule_disconnect(Exception("Randomly-injected error"))
            return True
        return False

    def send_code(self, bRequest, wValue=0, wIndex=0, data_or_wLength=None, label="", dry_run=False, retry_on_error=False, success_result=0x00):
        if self.shutdown_requested or (not self.connected and not self.connecting):
            log.debug("send_code: not attempting because not connected")
            return

        prefix = "" if not label else ("%s: " % label)
        result = None

        if data_or_wLength is None:
            if self.settings.is_arm():
                data_or_wLength = [0] * 8
            else:
                data_or_wLength = 0

        log.debug("%ssend_code: request 0x%02x value 0x%04x index 0x%04x data/len %s",
            prefix, bRequest, wValue, wIndex, data_or_wLength)

        if dry_run:
            return True

        if self.check_for_random_error():
            return False

        retry_count = 0
        while True:
            try:
                self.wait_for_usb_available()
                result = self.device.ctrl_transfer(0x40,        # HOST_TO_DEVICE
                                                   bRequest,
                                                   wValue,
                                                   wIndex,
                                                   data_or_wLength) # add TIMEOUT_MS parameter?
            except Exception as exc:
                log.critical("Hardware Failure FID Send Code Problem with ctrl transfer", exc_info=1)
                self.schedule_disconnect(exc)
                return False

            log.debug("%ssend_code: request 0x%02x value 0x%04x index 0x%04x data/len %s: result %s",
                prefix, bRequest, wValue, wIndex, data_or_wLength, result)

            if not retry_on_error:
                # no retries, just return what we got
                return result

            # retry logic enabled, so compare result to expected
            matched_expected = True
            if len(success_result) < len(result):
                matched_expected = False
            else:
                for i in range(len(success_result)):
                    if result[i] != success_result[i]:
                        matched_expected = False
                        break
            
            if matched_expected:
                return result

            # apparently it didn't match expected
            retry_count += 1
            if retry_count > self.retry_max:
                log.error("giving up after %d retries", retry_count)
                return result

            # try again
            log.error("retrying (attempt %d)", retry_count + 1)

    ## @note weird that so few calls to this function override the default wLength
    # @todo consider adding retry logic as well
    def get_code(self, bRequest, wValue=0, wIndex=0, wLength=64, label="", msb_len=None, lsb_len=None):
        prefix = "" if not label else ("%s: " % label)
        result = None

        if self.shutdown_requested or (not self.connected and not self.connecting):
            log.debug("get_code: not attempting because not connected")
            return result

        if self.check_for_random_error():
            log.debug("random error")
            return False

        try:
            self.wait_for_usb_available()
            result = self.device.ctrl_transfer(0xc0,        # DEVICE_TO_HOST
                                               bRequest,
                                               wValue,
                                               wIndex,
                                               wLength)
        except Exception as exc:
            log.critical("Hardware Failure FID Get Code Problem with ctrl transfer", exc_info=1)
            self.schedule_disconnect(exc)
            return None

        log.debug("%sget_code: request 0x%02x value 0x%04x index 0x%04x = [%s]",
            prefix, bRequest, wValue, wIndex, result)

        if result is None:
            log.critical("get_code[%s, %s]: received null", label, self.device_id)
            self.schedule_disconnect(exc)
            return None

        # demarshall or return raw array
        value = 0
        if msb_len is not None:
            for i in range(msb_len):
                value = value << 8 | result[i]
            return value                    
        elif lsb_len is not None:
            for i in range(lsb_len):
                value = (result[i] << (8 * i)) | value
            return value
        else:
            return result

    def get_upper_code(self, wValue, wIndex=0, wLength=64, label="", msb_len=None, lsb_len=None):
        return self.get_code(0xff, wValue, wIndex, wLength, label=label, msb_len=msb_len, lsb_len=lsb_len)

    # ##########################################################################
    # initialization
    # ##########################################################################

    def read_eeprom(self):
        buffers = []
        for page in range(EEPROM.MAX_PAGES):
            buf = None
            try:
                buf = self.get_upper_code(0x01, page, label="GET_MODEL_CONFIG(%d)" % page)
            except:
                log.error("exception reading upper_code 0x01 with page %d", page, exc_info=1)
            if buf is None:
                log.error("unable to read EEPROM")
                return False
            buffers.append(buf)
        return self.settings.eeprom.parse(buffers)

    ##
    # at least one linearity coeff is other than 0 or -1
    #
    # @todo check for NaN
    def has_linearity_coeffs(self):
        if self.settings.eeprom.linearity_coeffs:
            for c in self.settings.eeprom.linearity_coeffs:
                if c != 0 and c != -1:
                    return True
        return False

    def read_fpga_compilation_options(self):
        word = self.get_upper_code(0x04, label="READ_COMPILATION_OPTIONS", lsb_len=2)
        self.settings.fpga_options.parse(word)

    # ##########################################################################
    # Accessors
    # ##########################################################################

    ##
    # @todo test endian order (in and out)
    def get_battery_register(self, reg):
        reg = reg & 0xffff
        return self.get_upper_code(0x14, wIndex=reg, label="GET_BATTERY_REG", msb_len=2)

    ## cache values for 1sec
    def get_battery_state_raw(self):
        now = datetime.datetime.now()
        if (self.settings.state.battery_timestamp is not None and now < self.settings.state.battery_timestamp + datetime.timedelta(seconds=1)):
            return self.settings.state.battery_raw

        self.settings.state.battery_timestamp = now
        self.settings.state.battery_raw = self.get_upper_code(0x13, label="GET_BATTERY_STATE", msb_len=3)

        log.debug("battery_state_raw: 0x%06x", self.settings.state.battery_raw)
        return self.settings.state.battery_raw 

    def get_battery_percentage(self):
        word = self.get_battery_state_raw()
        lsb = (word >> 16) & 0xff
        msb = (word >>  8) & 0xff
        perc = msb + (1.0 * lsb / 256.0)
        log.debug("battery_perc: %.2f%%", perc)
        return perc

    def get_battery_charging(self):
        word = self.get_battery_state_raw()
        charging = (0 != (word & 0xff))
        return charging

    def get_integration_time_ms(self):
        ms = self.get_code(0xbf, label="GET_INTEGRATION_TIME_MS", lsb_len=3)

        if self.settings.state.integration_time_ms > 0:
            log.debug("GET_INTEGRATION_TIME_MS: now %d", ms)
            self.settings.state.integration_time_ms = ms
        else:
            log.debug("declining to initialize session integration_time_ms from spectrometer")

        return ms

    ##
    # Puts ARM-based spectrometers into Device Firmware Update (DFU) mode.
    # 
    # @warning reflashing spectrometer firmware without specific instruction and 
    #          support from Wasatch Photonics will void your warranty
    def set_dfu_enable(self, value=None):
        if not self.settings.is_arm():
            return log.error("DFU mode only supported for ARM-based spectrometers")

        self.send_code(0xfe, label="SET_DFU_ENABLE")

        self.queue_message("marquee_info", "%s in DFU mode" % self.settings.eeprom.serial_number)

        self.schedule_disconnect(Exception("DFU Mode"))

    def set_detector_offset(self, value):
        word = utils.clamp_to_int16(value)
        self.settings.eeprom.detector_offset = word
        # log.debug("value %d (%s) = 0x%04x (%s)", value, format(value, 'b'), word, format(word, 'b'))
        return self.send_code(0xb6, word, label="SET_DETECTOR_OFFSET")

    def set_detector_offset_odd(self, value):
        if not self.settings.is_ingaas():
            log.debug("SET_DETECTOR_OFFSET_ODD only supported on InGaAs")
            return

        word = utils.clamp_to_int16(value) 
        self.settings.eeprom.detector_offset_odd = word

        return self.send_code(0x9c, word, label="SET_DETECTOR_OFFSET_ODD")

    ##
    # Read the device stored gain.  Convert from binary "half-precision" float.
    #
    # - 1st byte (LSB) is binary encoded: bit 0 = 1/2, 1 = 1/4, 2 = 1/8 etc.
    # - 2nd byte (MSB) is the part to the left of the decimal
    # 
    # On both sides, expanded exponents (fractional or otherwise) are summed.
    #
    # E.g., 231 dec == 0x01e7 == 1.90234375
    def get_detector_gain(self):
        result = self.get_code(0xc5, label="GET_DETECTOR_GAIN")

        if result is None:
            log.error("GET_DETECTOR_GAIN returned NULL!")
            return 1.9

        lsb = result[0] # LSB-MSB
        msb = result[1]

        gain = msb + lsb / 256.0
        log.debug("Gain is: %f (msb %d, lsb %d)" % (gain, msb, lsb))
        self.settings.eeprom.detctor_gain = gain

        if self.settings.is_micro():
            self.settings.state.gain_db = gain

        return gain

    def get_detector_gain_odd(self):
        if not self.settings.is_ingaas():
            log.debug("GET_DETECTOR_GAIN_ODD only supported on InGaAs")
            return self.settings.eeprom.detctor_gain_odd

        result = self.get_code(0x9f, label="GET_DETECTOR_GAIN_ODD")

        lsb = result[0] # LSB-MSB
        msb = result[1]

        gain = msb + lsb / 256.0
        log.debug("Gain_odd is: %f (msb %d, lsb %d)" % (gain, msb, lsb))
        self.settings.eeprom.detctor_gain_odd = gain

        return gain

    ##
    # Re-implementation for required gain settings with S10141
    # sensor. These comments are from the C DLL for the SDK - also see
    # control.py for details.
    #
    # \verbatim
    #     201205171534 nharrington:
    #     Are you getting strange results even though you write what
    #     appears to be the correct 2-byte integer data (first byte being
    #     the binary encoding?) It looks like the value gets sent to the
    #     device correctly, but is stored incorrectly (maybe).
    #    
    #     For example, if you run 'get_detector_gain' on the device:
    #    
    #       C-00130   gain is 1.421875  1064  G9214
    #       WP-00108  gain is 1.296875  830-C S10141
    #       WP-00132  gain is 1.296875  638-R S11511
    #       WP-00134  gain is 1.296875  638-A S11511
    #       WP-00222  gain is 1.296875  VIS   S11511
    #    
    #     In practice, what this means is you will pass 1.9 as the gain
    #     setting into this function. It will transform it to the value 487
    #     according to the shifted gain algorithm below. The CCD will change
    #     dynamic range. Reading back the gain will still say 1.296875. This
    #     has been tested with WP-00108 on 20170602
    #    
    #     If you write 1.9 to C-00130, you get 1.296875 back, which seems to
    #     imply that only the default gain is set differently with the G9214
    #     sensor.
    #    
    #     To see more confusion: Start: WP-00154
    #     Get gain value: 1.296875
    #     Start enlighten, set gain to 3.0
    #     Get gain again: 1.296875
    #     Why does it not change?
    # \endverbatim
    def set_detector_gain(self, gain):

        if not self.allow_default_gain_reset and round(gain, 2) == 1.90:
            log.warn("legacy spectrometers don't like gain being re-set to default 1.90...ignoring")
            return

        msb = int(gain) & 0xff
        lsb = int((gain - msb) * 256) & 0xff
        raw = (msb << 8) | lsb

        # MZ: note that we SEND gain MSB-LSB, but we READ gain LSB-MSB?!

        log.debug("Send Detector Gain: 0x%04x (%s)", raw, gain)
        self.send_code(0xb7, raw, label="SET_DETECTOR_GAIN")
        self.settings.eeprom.detector_gain = gain

    def set_detector_gain_odd(self, gain):
        if not self.settings.is_ingaas():
            log.debug("SET_DETECTOR_GAIN_ODD only supported on InGaAs")
            return

        msb = int(gain) & 0xff
        lsb = int((gain - msb) * 256) & 0xff
        raw = (msb << 8) | lsb

        # MZ: note that we SEND gain MSB-LSB, but we READ gain LSB-MSB?!

        log.debug("Send Detector Gain Odd: 0x%04x (%s)", raw, gain)
        self.send_code(0x9d, raw, label="SET_DETECTOR_GAIN_ODD")
        self.settings.eeprom.detector_gain_odd = gain

    ## 
    # Historically, this opcode moved around a bit.  At one point it was 0xeb 
    # (and is now again), which conflicts with CF_SELECT).  At other times it
    # was 0xe9, which conflicted with LASER_RAMP_ENABLE.  This seems to be what 
    # we're standardizing on henceforth.
    def set_area_scan_enable(self, flag):
        if self.settings.is_ingaas():
            log.error("area scan is not supported on InGaAs detectors (single line array)")
            return False

        value = 1 if flag else 0
        self.settings.state.area_scan_enabled = flag
        return self.send_code(0xeb, value, label="SET_AREA_SCAN_ENABLE")

    def get_sensor_line_length(self):
        value = self.get_upper_code(0x03, label="GET_LINE_LENGTH", lsb_len=2)
        if value != self.settings.eeprom.active_pixels_horizontal:
            log.error("GET_LINE_LENGTH opcode result %d != EEPROM active_pixels_horizontal %d (using opcode)",
                value, self.settings.eeprom.active_pixels_horizontal)
        return value

    def get_opt_has_laser(self):
        available = (0 != self.get_upper_code(0x08, label="GET_OPT_HAS_LASER", msb_len=1))
        if available != self.settings.eeprom.has_laser:
            log.error("OPT_HAS_LASER opcode result %s != EEPROM has_laser %s (using opcode)",
                value, self.settings.eeprom.has_laser)
        return available

    def get_microcontroller_firmware_version(self):
        result = self.get_code(0xc0, label="GET_CODE_REVISION")
        version = "?.?.?.?"
        if result is not None and len(result) >= 4:
            version = "%d.%d.%d.%d" % (result[3], result[2], result[1], result[0]) # MSB-LSB
        self.settings.microcontroller_firmware_version = version
        return version

    def get_fpga_firmware_version(self):
        s = ""
        result = self.get_code(0xb4, label="GET_FPGA_REV")
        if result is not None:
            for i in range(len(result)):
                c = result[i]
                if 0x20 <= c < 0x7f: # visible ASCII
                    s += chr(c)
        self.settings.fpga_firmware_version = s
        return s

    ## 
    # Send "acquire", then immediately read the bulk endpoint(s).
    #
    # Probably the most important method in this class, more commonly called
    # "getSpectrum" in most drivers.
    #
    # @param trigger (Input) send an initial ACQUIRE 
    #
    # @returns tuple of (spectrum[], area_scan_row_count) for success
    # @returns None when it times-out while waiting for an external trigger
    #          (interpret as, "didn't find any fish this time, try again in a bit")
    # @throws exception on timeout (unless external triggering enabled)
    def get_line(self, trigger=True):

        ########################################################################
        # send the ACQUIRE
        ########################################################################

        # main use-case for NOT sending a trigger would be when reading 
        # subsequent lines of data from area scan "fast" mode

        acquisition_timestamp = datetime.datetime.now()
        if trigger and self.settings.state.trigger_source == SpectrometerState.TRIGGER_SOURCE_INTERNAL:
            # Only send ACQUIRE (internal SW trigger) if external HW trigger is disabled (default)
            log.debug("get_line: requesting spectrum")
            self.send_code(0xad, label="ACQUIRE_SPECTRUM")

        ########################################################################
        # prepare to read spectrum 
        ########################################################################

        pixels = self.settings.pixels()

        # all models return spectra as [uint16]
        endpoints = [0x82]
        block_len_bytes = pixels * 2
        if pixels == 2048 and not self.settings.is_arm():
            endpoints = [0x82, 0x86]
            block_len_bytes = 2048 # 1024 pixels apiece from two endpoints

        if self.settings.is_micro():
            # we have no idea if microRaman has to "wake up" the sensor, so wait 
            # long enough for 6 throwaway frames if need be
            timeout_ms = self.settings.state.integration_time_ms * 8 + 500 * self.settings.num_connected_devices
        else:
            timeout_ms = self.settings.state.integration_time_ms * 2 + 1000 * self.settings.num_connected_devices

        # due to additional firmware processing time for area scan?
        if self.settings.state.area_scan_enabled:
            timeout_ms += 250

        self.wait_for_usb_available()

        ########################################################################
        # read the data from bulk endpoint(s)
        ########################################################################

        spectrum = []
        for endpoint in endpoints:
            data = None 
            while data is None:
                try:
                    log.debug("waiting for %d bytes (timeout %dms)", block_len_bytes, timeout_ms)
                    data = self.device.read(endpoint, block_len_bytes, timeout=timeout_ms)
                except Exception as exc:
                    if self.settings.state.trigger_source == SpectrometerState.TRIGGER_SOURCE_EXTERNAL:
                        # we don't know how long we'll have to wait for the trigger, so
                        # just loop and hope
                        # log.debug("still waiting for external trigger")
                        return None
                    else:        
                        # YOU ARE HERE: is there something we can do here to 
                        # flush a buffer / discard any late-appearing remnants 
                        # of the current, apparently incomplete spectrum so that
                        # when the NEXT one starts, it's at pixel 0 of the new
                        # one?
                        return False

            # This is a convoluted way to iterate across the received bytes in 'data' as 
            # two interleaved arrays, both only processing alternating bytes, but one (i) 
            # starting at zero (even bytes) and the other (j) starting at 1 (odd bytes).
            subspectrum = [int(i | (j << 8)) for i, j in zip(data[::2], data[1::2])] # LSB-MSB

            spectrum.extend(subspectrum)

        ########################################################################
        # error-check the received spectrum
        ########################################################################

        log.debug("get_line: completed in %.2f sec (vs integration time %d ms)",
            (datetime.datetime.now() - acquisition_timestamp).total_seconds(),
            self.settings.state.integration_time_ms)

        log.debug("get_line: pixels %d, endpoints %s, block %d, spectrum %s ...", 
            len(spectrum), endpoints, block_len_bytes, spectrum[0:9])

        if len(spectrum) != pixels:
            log.error("get_line read wrong number of pixels (expected %d, read %d)", pixels, len(spectrum))
            if len(spectrum) < pixels:
                spectrum.extend([0] * (pixels - len(spectrum)))
            else:
                spectrum = spectrum[:-pixels]

        ########################################################################
        #
        #                   post-process the spectrum
        #
        ########################################################################

        ########################################################################
        # Apply InGaAs even/odd gain/offset in software (until FPGA impl)
        ########################################################################

        # - We used to apply InGaAs even/odd gain and offset here in the
        #   driver, but then moved it to firmware when integrating the 
        #   G14237...except that implementation apparently has some bugs.
        #   Watch this space.
        #
        # - 2021-03-25 MZ re-enabled feature per MM, moved from WasatchDevice
        #
        # Note that we do this VERY EARLY in the post-processing sequence,
        # because eventually this will be done inside the FPGA.
        if self.settings.is_ingaas():
            self.correct_ingaas_gain_and_offset(spectrum)

        ########################################################################
        # Area Scan (rare)
        ########################################################################

        # if we're in area scan mode, use first pixel as row index (leave pixel in spectrum)
        # (do this before any horizontal averaging which might corrupt first pixel)
        area_scan_row_count = -1
        if self.settings.state.area_scan_enabled:
            area_scan_row_count = spectrum[0] 

            # Leave the row counter in place if we're in "Fast" Area Scan mode, 
            # since downstream software can use it to assemble the final image.
            # ("Slow" Area Scan mode sent this value back as a separate field in
            # the Reading, but this isn't possible in Fast mode.  Just delete
            # Slow mode when Fast is widely deployed.)
            if not self.settings.state.area_scan_fast:
                spectrum[0] = spectrum[1]

        ########################################################################
        # Start-of-Spectrum Marker (rare)
        ########################################################################

        # Check and track the "start of spectrum" marker.  This is very rare and 
        # only for experimental units.  Currently Wasatch does not have any
        # "standard" spectrum framing data, although such would be useful. This
        # is only enabled in FPGAs when trying to debug rare timing issues. The
        # "Marker" is simply a pixel with the value 0xffff.  On FPGA FW where the
        # marker is enabled, spectral data is clamped to 0xfffe, meaning such 
        # markers can ONLY appear as the first pixel in a spectrum.
        if self.settings.has_marker() and not self.settings.state.area_scan_enabled:
            marker = 0xffff
            if spectrum[0] == marker:
                # marker found where expected, so all is good (overwrite for a 
                # clean graph)
                spectrum[0] = spectrum[1]
            else:
                # we DIDN'T find the marker where it was expected, so flag and
                # go hunting
                log.error("get_line: missing marker")
                for i in range(pixels):
                    if spectrum[i] == marker:
                        log.error("get_line: marker found at pixel %d", i)

        # consider skipping much of the following if in area scan mode

        ########################################################################
        # Stomp array ends
        ########################################################################

        # some detectors have "garbage" pixels at the front or end of every
        # spectrum (sync bytes and what-not)
        if self.settings.is_micro():
            if self.settings.is_imx392():
                utils.stomp_first(spectrum, 3)
                utils.stomp_last (spectrum, 17)
            else:
                # presumably IMX385
                utils.stomp_first(spectrum, 3)
                utils.stomp_last (spectrum, 1)

        ########################################################################
        # Invert X-Axis (rare)
        ########################################################################

        # For custom benches where the detector is essentially rotated
        # 180-deg from our typical orientation with regard to the grating
        # (e.g., on this spectrometer red wavelengths are diffracted toward 
        # px0, and blue wavelengths toward px1023).  Note this simply performs
        # a horizontal FLIP of the vertically-binned 1-D spectra, and
        # is NOT sufficient to perform a genuine 180-degree rotation of
        # 2-D imaging mode; if area scan is enabled, the user would likewise
        # need to reverse the display order of the rows.
        if self.settings.eeprom.invert_x_axis:
            spectrum.reverse()

        ########################################################################
        # Bad Pixel Correction
        ########################################################################

        if self.settings.state.bad_pixel_mode == SpectrometerState.BAD_PIXEL_MODE_AVERAGE:
            self.correct_bad_pixels(spectrum)

        ########################################################################
        # Swap Alternating Pixels (very rare)
        ########################################################################

        # a prototype model output spectra with alternating pixels swapped, and 
        # this was quicker than changing in firmware 

        if self.settings.state.swap_alternating_pixels:
            log.debug("swapping alternating pixels: spectrum = %s", spectrum[:10])
            corrected = []
            for a, b in zip(spectrum[0::2], spectrum[1::2]):
                corrected.extend([b, a])
            spectrum = corrected
            log.debug("swapped alternating pixels: spectrum = %s", spectrum[:10])

        ########################################################################
        # 2x2 binning
        ########################################################################

        # apply so-called "2x2 pixel binning" (even though we're in 1D space...)
        if self.settings.eeprom.bin_2x2:
            log.debug("applying bin_2x2")
            binned = []
            for i in range(len(spectrum)-1):
                binned.append((spectrum[i] + spectrum[i+1]) / 2.0)
            binned.append(spectrum[-1])
            spectrum = binned

        ########################################################################
        # Graph Alternating Pixels
        ########################################################################

        # When integrating new sensors, or testing "interleaved" detectors like
        # the InGaAs, sometimes we want to only look at "every other" pixel to 
        # flatten-out irregularities in Bayer filters or photodiode arrays.  
        # However, we don't want to disrupt the expected pixel-count, so just 
        # average-over the skipped pixels.
        if self.settings.state.graph_alternating_pixels:
            smoothed = []
            for i in range(len(spectrum)):
                if i % 2 == 0:
                    smoothed.append(spectrum[i])
                else:
                    if i + 1 < len(spectrum):
                        averaged = int(round((spectrum[i-1] + spectrum[i+1]) / 2.0, 0))
                    else:
                        averaged = spectrum[i - 1]
                    smoothed.append(averaged)
            spectrum = smoothed

        # Somewhat oddly, we're currently returning a TUPLE of the spectrum and
        # the area scan row count.  When "Fast" mode is more commonplace we'll
        # change this back to just returning the spectrum array directly.
        return SpectrumAndRow(spectrum, area_scan_row_count)

    ##
    # Until support for even/odd InGaAs gain and offset have been added to the 
    # firmware, apply the correction in software.
    #
    # @todo delete this function when firmware has been updated 
    def correct_ingaas_gain_and_offset(self, spectrum):
        if not self.settings.is_ingaas():
            return

        # if even and odd pixels have the same settings, there's no point in doing anything
        if self.settings.eeprom.detector_gain_odd   == self.settings.eeprom.detector_gain and \
           self.settings.eeprom.detector_offset_odd == self.settings.eeprom.detector_offset:
            return

        log.debug("rescaling InGaAs odd pixels from even gain %.2f, offset %d to odd gain %.2f, offset %d",
            self.settings.eeprom.detector_gain,
            self.settings.eeprom.detector_offset,
            self.settings.eeprom.detector_gain_odd,
            self.settings.eeprom.detector_offset_odd)

        # iterate over the ODD pixels of the spectrum
        for i in range(1, len(spectrum), 2):

            # back-out the incorrectly applied "even" gain and offset
            old = float(spectrum[i])
            raw = (old - self.settings.eeprom.detector_offset) / self.settings.eeprom.detector_gain

            # apply the correct "odd" gain and offset
            new = (raw * self.settings.eeprom.detector_gain_odd) + self.settings.eeprom.detector_offset_odd

            # convert back to uint16 so the spectrum is all of one type
            spectrum[i] = int(round(max(0, min(new, 0xffff))))

            if i < 5:
                log.debug("  pixel %4d: old %.2f raw %.2f new %.2f final %5d", i, old, raw, new, spectrum[i])
    ## 
    # If a spectrometer has bad_pixels configured in the EEPROM, then average 
    # over them in the driver.
    #
    # Note this function modifies the passed array in-place, rather than
    # returning a modified copy.
    #
    # @note assumes bad_pixels is previously sorted
    def correct_bad_pixels(self, spectrum):

        if self.settings is None or \
                self.settings.eeprom is None or \
                self.settings.eeprom.bad_pixels is None or \
                len(self.settings.eeprom.bad_pixels) == 0:
            return

        if spectrum is None or len(spectrum) == 0:
            return

        pixels = len(spectrum)
        bad_pixels = self.settings.eeprom.bad_pixels

        # iterate over each bad pixel
        i = 0
        while i < len(bad_pixels):

            bad_pix = bad_pixels[i]

            if bad_pix == 0:
                # handle the left edge
                next_good = bad_pix + 1
                while next_good in bad_pixels and next_good < pixels:
                    next_good += 1
                    i += 1
                if next_good < pixels:
                    for j in range(next_good):
                        spectrum[j] = spectrum[next_good]
            else:

                # find previous good pixel
                prev_good = bad_pix - 1
                while prev_good in bad_pixels and prev_good >= 0:
                    prev_good -= 1

                if prev_good >= 0:
                    # find next good pixel
                    next_good = bad_pix + 1
                    while next_good in bad_pixels and next_good < pixels:
                        next_good += 1
                        i += 1

                    if next_good < pixels:
                        # for now, draw a line between previous and next_good pixels
                        # TODO: consider some kind of curve-fit
                        delta = float(spectrum[next_good] - spectrum[prev_good])
                        rng   = next_good - prev_good
                        step  = delta / rng
                        for j in range(rng - 1):
                            #spectrum[prev_good + j + 1] = int(spectrum[prev_good] + round(step * (j + 1), 0))
                            spectrum[prev_good + j + 1] = spectrum[prev_good] + step * (j + 1)
                    else:
                        # we ran off the high end, so copy-right
                        for j in range(bad_pix, pixels):
                            spectrum[j] = spectrum[prev_good]

            # advance to next bad pixel
            i += 1

    ## Send the updated integration time in a control message to the device
    # 
    # @warning temporarily disabled EEPROM range-checking by customer 
    #          request; range limits in EEPROM are defined as 16-bit 
    #          values, while integration time is actually a 24-bit value,
    #          such that the EEPROM is artificially limiting our range.
    def set_integration_time_ms(self, ms):
        if False and (ms < self.settings.eeprom.min_integration_time_ms or ms > self.settings.eeprom.max_integration_time_ms):
            log.error("fid.set_integration_time_ms: %d ms outside range (%d ms, %d ms)",
                ms, self.settings.eeprom.min_integration_time_ms, self.settings.eeprom.max_integration_time_ms)
            return False

        lsw =  ms        & 0xffff
        msw = (ms >> 16) & 0x00ff

        result = self.send_code(0xB2, lsw, msw, label="SET_INTEGRATION_TIME_MS")
        log.debug("SET_INTEGRATION_TIME_MS: now %d", ms)
        self.settings.state.integration_time_ms = ms

        if self.settings.is_micro():
            self.update_laser_watchdog();
        return result

    # ##########################################################################
    # Temperature
    # ##########################################################################

    def select_adc(self, n):
        log.debug("select_adc -> %d", n)
        self.settings.state.selected_adc = n
        self.send_code(0xed, n, label="SELECT_ADC")
        self.get_code(0xd5, wLength=2, label="GET_ADC (throwaway)") # stabilization read

    def get_secondary_adc_calibrated(self, raw=None):
        if not self.has_linearity_coeffs():
            log.debug("secondary_adc_calibrated: no calibration")
            return None

        if raw is None:
            raw = self.get_secondary_adc_raw()
        if raw is None:
            return None

        raw = float(raw)

        # use the first 4 linearity coefficients as a 3rd-order polynomial
        calibrated = float(self.settings.eeprom.linearity_coeffs[0]) \
                   + float(self.settings.eeprom.linearity_coeffs[1]) * raw \
                   + float(self.settings.eeprom.linearity_coeffs[2]) * raw * raw \
                   + float(self.settings.eeprom.linearity_coeffs[3]) * raw * raw * raw
        log.debug("secondary_adc_calibrated: %f", calibrated)
        return calibrated

    def get_secondary_adc_raw(self):
        # flip to secondary ADC if needed
        if self.settings.state.selected_adc is None or self.settings.state.selected_adc != 1:
            self.select_adc(1)

        value = self.get_code(0xd5, wLength=2, label="GET_ADC", lsb_len=2) & 0xfff
        log.debug("secondary_adc_raw: 0x%04x", value)
        return value

    ## @note little-endian, reverse of get_detector_temperature_raw
    def get_laser_temperature_raw(self):
        # flip to primary ADC if needed
        if self.settings.state.selected_adc is None or self.settings.state.selected_adc != 0:
            self.select_adc(0)

        result = self.get_code(0xd5, wLength=2, label="GET_ADC", lsb_len=2)
        if not result:
            log.debug("Unable to read laser temperature")
            return 0
        return result & 0xfff

    ##
    # Laser temperature conversion doesn't use EEPROM coeffs at all.
    # Most Wasatch Raman systems use an IPS Wavelength-Stabilized TO-56
    # laser, which internally uses a Betatherm 10K3CG3 thermistor.
    #
    # @see https://www.ipslasers.com/data-sheets/SM-TO-56-Data-Sheet-IPS.pdf
    #
    # The official conversion from thermistor resistance (in ohms) to degC is:
    #
    # \verbatim
    # 1 / (   C1 
    #       + C2 * ln(ohms) 
    #       + C3 * pow(ln(ohms), 3)
    #     ) 
    # - 273.15
    #
    # Where: C1 = 0.00113
    #        C2 = 0.000234
    #        C3 = 8.78e-8
    # \endverbatim
    #
    # @param raw    the value read from the thermistor's 12-bit ADC
    def get_laser_temperature_degC(self, raw=None):
        if raw is None:
            raw = self.get_laser_temperature_raw()

        if raw is None:
            return None

        if raw > 0xfff:
            log.error("get_laser_temperature_degC: read raw value 0x%04x exceeds 12 bits", raw)
            return 0

        # can't take log of zero
        if raw == 0:
            return 0

        degC = 0
        try:
            voltage    = 2.5 * raw / 4096
            resistance = 21450.0 * voltage / (2.5 - voltage) # LB confirms

            if resistance < 0:
                log.error("get_laser_temperature_degC: can't compute degC: raw = 0x%04x, voltage = %f, resistance = %f", 
                    raw, voltage, resistance)
                return 0

            logVal     = math.log(resistance / 10000.0)
            insideMain = logVal + 3977.0 / (25 + 273.0)
            degC       = 3977.0 / insideMain - 273.0

            log.debug("Laser temperature: %.2f deg C (0x%04x raw)" % (degC, raw))
        except:
            log.error("exception computing laser temperature", exc_info=1)

        return degC

    ## @note big-endian, reverse of get_laser_temperature_raw
    def get_detector_temperature_raw(self):
        return self.get_code(0xd7, label="GET_CCD_TEMP", msb_len=2)

    def get_detector_temperature_degC(self, raw=None):
        if raw is None:
            raw = self.get_detector_temperature_raw()

        if raw is None:
            return None

        degC = self.settings.eeprom.adc_to_degC_coeffs[0]             \
             + self.settings.eeprom.adc_to_degC_coeffs[1] * raw       \
             + self.settings.eeprom.adc_to_degC_coeffs[2] * raw * raw
        log.debug("Detector temperature: %.2f deg C (0x%04x raw)" % (degC, raw))
        return degC

    ##
    # Attempt to set the CCD cooler setpoint. Verify that it is within an
    # acceptable range. Ideally this is to prevent condensation and other
    # issues. This value is a default and is hugely dependent on the
    # environmental conditions.
    def set_detector_tec_setpoint_degC(self, degC):
        if not self.settings.eeprom.has_cooling:
            log.error("unable to control TEC: EEPROM reports no cooling")
            return False

        if degC < self.settings.eeprom.min_temp_degC:
            log.critical("set_detector_tec_setpoint_degC: setpoint %f below min %f", degC, self.settings.eeprom.min_temp_degC)
            return False

        if degC > self.settings.eeprom.max_temp_degC:
            log.critical("set_detector_tec_setpoint_degC: setpoint %f exceeds max %f", degC, self.settings.eeprom.max_temp_degC)
            return False

        raw = int(round(self.settings.eeprom.degC_to_dac_coeffs[0]
                      + self.settings.eeprom.degC_to_dac_coeffs[1] * degC
                      + self.settings.eeprom.degC_to_dac_coeffs[2] * degC * degC))

        # ROUND (don't mask) to 12-bit DAC 
        raw = max(0, min(raw, 0xfff))

        log.debug("Set CCD TEC Setpoint: %.2f deg C (raw ADC 0x%04x)", degC, raw)
        ok = self.send_code(0xd8, raw, label="SET_DETECTOR_TEC_SETPOINT")
        self.settings.state.tec_setpoint_degC = degC
        self.detector_tec_setpoint_has_been_set = True
        return ok

    def get_detector_tec_setpoint_degC(self):
        if self.detector_tec_setpoint_has_been_set:
            return self.settings.state.tec_setpoint_degC
        log.error("Detector TEC setpoint has not yet been applied")
        return 0.0

    def get_detector_tec_setpoint_raw(self):
        return self.get_dac(0)

    def get_dac(self, dacIndex=0):
        return self.get_code(0xd9, wIndex=dacIndex, label="GET_DAC", lsb_len=2)

    def set_tec_enable(self, flag):
        if not self.settings.eeprom.has_cooling:
            log.error("unable to control TEC: EEPROM reports no cooling")
            return False

        value = 1 if flag else 0

        if not self.detector_tec_setpoint_has_been_set:
            log.debug("defaulting TEC setpoint to min %s", self.settings.eeprom.min_temp_degC)
            self.set_detector_tec_setpoint_degC(self.settings.eeprom.min_temp_degC)

        log.debug("Send detector TEC enable: %s", value)
        ok = self.send_code(0xd6, value, label="SET_DETECTOR_TEC_ENABLE")
        if ok:
            self.settings.state.tec_enabled = flag
        return ok

    ##
    # Set the source for incoming acquisition triggers.  
    #
    # @param value either 0 for "internal" or 1 for "external"
    #
    # With internal triggering (the default), the spectrometer expects the
    # USB host to explicitly send a START_ACQUISITION (ACQUIRE) opcode to 
    # begin each integration.  In external triggering, the spectrometer 
    # waits for the rising edge on a signal connected to a pin on the OEM
    # accessory connector.
    #
    # Technically on ARM, the microcontroller is continuously monitoring
    # both the external pin and listening for internal software opcodes.
    # On the FX2 you need to explicitly place the microcontroller into
    # external triggering mode to avail the feature.
    def set_trigger_source(self, value):
        self.settings.state.trigger_source = value
        log.debug("trigger_source now %s", value)

        # Don't send the opcode on ARM. See issue #2 on WasatchUSB project
        if self.settings.is_arm():
            return False

        msb = 0
        lsb = value
        buf = [0] * 8

        # MZ: this is weird...we're sending the buffer on an FX2-only command
        return self.send_code(0xd2, lsb, msb, buf, label="SET_TRIGGER_SOURCE")

    ##
    # CF_SELECT is configured using bit 2 of the FPGA configuration register
    # 0x12.  This bit can be set using vendor commands 0xeb to SET and 0xec
    # to GET.  Note that the set command is expecting a 5-byte unsigned
    # value, the highest byte of which we pass as part of an 8-byte buffer.
    # Not sure why.
    def set_high_gain_mode_enable(self, flag):
        log.debug("Set high gain mode: %s", flag)
        if not self.settings.is_ingaas():
            log.debug("SET_HIGH_GAIN_MODE_ENABLE only supported on InGaAs")
            return 

        value = 1 if flag else 0

        # this is done automatically on ARM, but for this opcode we do it on FX2 as well
        buf = [0] * 8 

        self.send_code(0xeb, wValue=value, wIndex=0, data_or_wLength=buf, label="SET_HIGH_GAIN_MODE_ENABLE")
        self.settings.state.high_gain_mode_enabled = flag

    def get_high_gain_mode_enabled(self):
        if not self.settings.is_ingaas():
            log.debug("GET_HIGH_GAIN_MODE_ENABLE only supported on InGaAs")
            return self.settings.eeprom.high_gain_mode_enabled

        self.settings.state.high_gain_mode_enabled = 0 != self.get_code(0xec, lsb_len=1, label="GET_HIGH_GAIN_MODE_ENABLED")
        return self.settings.state.high_gain_mode_enabled 

    ##
    # On spectrometers supporting two lasers, select the primary (0) or
    # secondary (1).  Laser Enable, laser power etc should all then 
    # affect the currently-selected laser.
    # @warning conflicts with GET_RAMAN_MODE_ENABLE
    def set_selected_laser(self, value):
        n = 1 if value else 0

        if not self.settings.eeprom.has_laser:
            log.error("unable to control laser: EEPROM reports no laser installed")
            return False

        log.debug("selecting laser %d", n)
        self.settings.state.selected_laser = n

        self.send_code(bRequest        = 0xff, 
                       wValue          = 0x15,  
                       wIndex          = n,
                       data_or_wLength = [0] * 8,
                       label           = "SET_SELECTED_LASER")
        return True

    def get_selected_laser(self):
        return self.settings.state.selected_laser

    ##
    # Turn the laser on or off.
    #
    # If laser power hasn't yet been externally configured, applies the default
    # of full-power.
    #
    # If the new laser state is on, AND if laser ramping has been enabled, then
    # the function will internally use the (blocking) software laser ramping 
    # algorithm; otherwise the new state will be applied immediately.
    #
    # @param flag (Input) bool (True turns laser on, False turns laser off)
    # @returns whether the new state was applied
    def set_laser_enable(self, flag):
        if not self.settings.eeprom.has_laser:
            log.error("unable to control laser: EEPROM reports no laser installed")
            return False

        # ARM seems to require that laser power be set before the laser is enabled
        if self.next_applied_laser_power is None:
            self.set_laser_power_perc(100.0)

        self.settings.state.laser_enabled = flag
        if flag and self.get_laser_power_ramping_enabled():
            self._set_laser_enable_ramp()
        else:
            self._set_laser_enable_immediate(flag)
        return True

    ##
    # Enable software (blocking) laser power ramping algorithm.
    # @param flag (Input) whether laser ramping is enabled (default False)
    # @see _set_laser_enable_ramp
    def set_laser_power_ramping_enable(self, flag):
        self.settings.state.laser_power_ramping_enabled = flag

    ##
    # @returns whether software laser power ramping is enabled
    # @see _set_laser_enable_ramp
    def get_laser_power_ramping_enabled(self):
        return self.settings.state.laser_power_ramping_enabled

    ##
    # The user has requested to update the laser firing state (on or off), and
    # either laser power ramping is not enabled, or the requested state is "off",
    # so apply the new laser state to the spectrometer immediately.
    #
    # Because the ability to immediately disable a laser is a safety-related
    # feature (noting that truly safety-critical capabilities should be 
    # implemented in hardware, and generally can't be robustly achieved through
    # Python scripts), this function takes the unusual step of looping over
    # multiple attempts to set the laser state until either the command succeeds,
    # or 3 consecutive failures have occured.  
    #
    # This behavior was added after a developmental, unreleased prototype was 
    # found to occasionally drop USB packets, and was therefore susceptible to 
    # inadvertently failing to disable the laser upon command.
    #
    # @private (as callers are recommended to use set_laser_enable)
    # @param flag (Input) whether the laser should be on (true) or off (false)
    # @returns true if new state was successfully applied
    def _set_laser_enable_immediate(self, flag):
        log.debug("Send laser enable: %s", flag)
        if flag:
            self.last_applied_laser_power = 0.0
        else:
            self.last_applied_laser_power = self.next_applied_laser_power

        tries = 0
        while True:
            self.set_strobe_enable(flag)
            check = self.get_laser_enabled() != 0
            if flag == check:
                return True
            tries += 1
            if tries > 3:
                log.critical("laser_enable %s command failed, giving up", flag)
                self.queue_message("marquee_error", "laser setting failed")
                return False
            else:
                log.error("laser_enable %s command failed, re-trying", flag)

    ##
    # EXPERIMENTAL: Enable the laser (turn it on), and then gradually step the 
    # laser power from the previously-applied power level to the most recently-
    # requested power level.
    #
    # This function was added for one OEM using one particular 100mW single-mode
    # 830nm laser, and likely would add little value to newer systems using
    # multi-mode lasers.
    #
    # Different Wasatch Photonics spectrometers have used various internal lasers
    # in different models over time.  Some low-power, single-mode lasers in
    # particular took a few seconds for the measured output power to stabilize
    # after a change in requested laser power.  For instance, if the laser had
    # been at 50% power, and the user changed it to 60%, there could be a short
    # over-power surge to 62%, followed by a quick drop to 58%, before the power
    # would gradually converge to 60% over a period of 5+ seconds.  Graphically,
    # a sample measured power trace might resemble the following:
    #
    # \verbatim
    # 60%       ^  ____------->
    #          | \/
    #          |
    # 50% _____|
    #    (sample measured laser power over time)
    # \endverbatim
    #
    # At customer request, a software algorithm was provided to provide marginal 
    # reduction in stabilization time by manually stepping the laser power to the 
    # desired value.  In testing, this could reduce the average stabilization 
    # period from ~6sec to ~4sec.  The revised power trace might resemble the
    # following:
    #
    # \verbatim
    # 60%        ' _,--------->
    #           / '
    #          |
    # 50% _____|
    #    (sample measured laser power over time)
    # \endverbatim
    #
    # The algorithm essentially functions by jumping the laser power to a mid-
    # point 80% of the way between the previous power level and the new level,
    # and then stepping the laser incrementally from the 80% midpoint to the
    # final level in a curve with exponential die-off.  The number of steps used 
    # to ramp the laser is defined in SpectrometerState.laser_power_ramp_increments,
    # and a hardcoded 10ms delay is applied after each jump.  
    #
    # This is a blocking function (does not internally spawn a background thread),
    # and so will block the caller for the duration of the ramp (typically 4sec+).
    # 
    # Users are not recommended to call this method directly; it will be used
    # internally by set_laser_enable() if laser ramping has been configured,
    # which is not enabled by default.
    #
    # @note does not currently support second / external laser
    # @note currently hard-coded to use 1% power resolution (100µs period), 
    #       while driver default is 0.1% (1000µs period)
    # 
    # @private (use set_laser_enable)
    def _set_laser_enable_ramp(self):
        prefix = "set_laser_enable_ramp"

        # todo: should make enums for all opcodes

        # prepare 
        current_laser_setpoint = self.last_applied_laser_power
        target_laser_setpoint = self.next_applied_laser_power
        log.debug("%s: ramping from %s to %s", prefix, current_laser_setpoint, target_laser_setpoint)

        time_start = datetime.datetime.now()

        ########################################################################
        # start at current (last applied) power level
        ########################################################################

        # set modulation period to 100us
        self.set_mod_period_us(100)

        width = int(round(current_laser_setpoint))
        buf = [0] * 8

        # re-apply current power (possibly redundant, but also enabling laser)
        self.set_mod_enable(True)
        self.set_mod_width_us(width)
        self.set_strobe_enable(True)

        # are we done?
        if current_laser_setpoint == target_laser_setpoint:
            return

        ########################################################################
        # apply first 80% jump
        ########################################################################

        # compute the 80% midpoint between the current (previous) power level,
        # and the new target 
        if current_laser_setpoint < target_laser_setpoint:
            laser_setpoint = ((float(target_laser_setpoint) - float(current_laser_setpoint)) / 100.0) * 80.0
            laser_setpoint += float(current_laser_setpoint)
            eighty_percent_start = laser_setpoint
        else:
            laser_setpoint = ((float(current_laser_setpoint) - float(target_laser_setpoint)) / 100.0) * 80.0
            laser_setpoint = float(current_laser_setpoint) - laser_setpoint
            eighty_percent_start = laser_setpoint

        self.set_mod_width_us(int(round(eighty_percent_start)))
        sleep(0.02) # 20ms

        ########################################################################
        # gradually step to the final value in exponential die-off curve
        ########################################################################

        x = float(self.settings.state.laser_power_ramp_increments)
        MAX_X3 = x * x * x
        for counter in range(self.settings.state.laser_power_ramp_increments):

            # compute this step's pulse width
            x = float(self.settings.state.laser_power_ramp_increments - counter)
            scalar = (MAX_X3 - (x * x * x)) / MAX_X3
            target_loop_setpoint = eighty_percent_start \
                                 + (scalar * (float(target_laser_setpoint) - eighty_percent_start))
            # apply the incremental pulse width
            width = int(round(target_loop_setpoint))
            self.set_mod_width_us(width)

            # allow 10ms to settle
            log.debug("%s: counter = %3d, width = 0x%04x, target_loop_setpoint = %8.2f", prefix, counter, width, target_loop_setpoint)
            sleep(0.01) # 10ms

        log.debug("%s: ramp time %.3f sec", prefix, (datetime.datetime.now() - time_start).total_seconds())

        self.last_applied_laser_power = self.next_applied_laser_power
        log.debug("%s: last_applied_laser_power = %d", prefix, self.next_applied_laser_power)

    def has_laser_power_calibration(self):
        return self.settings.eeprom.has_laser_power_calibration()

    def set_laser_power_mW(self, mW_in):
        if not self.has_laser_power_calibration():
            log.error("EEPROM doesn't have laser power calibration")
            return False

        mW = min(self.settings.eeprom.max_laser_power_mW, max(self.settings.eeprom.min_laser_power_mW, mW_in))

        perc = self.settings.eeprom.laser_power_mW_to_percent(mW)
        log.debug("set_laser_power_mW: range (%.2f, %.2f), requested %.2f, approved %.2f, percent = %.2f", 
            self.settings.eeprom.min_laser_power_mW, 
            self.settings.eeprom.max_laser_power_mW, 
            mW_in,
            mW,
            perc)
        return self.set_laser_power_perc(perc)

    def set_laser_power_high_resolution(self, flag):
        self.settings.state.laser_power_high_resolution = True if flag else False

    def set_laser_power_require_modulation(self, flag):
        self.settings.state.laser_power_require_modulation = True if flag else False

    ##
    # @todo support floating-point value, as we have a 12-bit ADC and can provide
    # a bit more precision than 100 discrete steps (goal to support 0.1 - .125% resolution)
    def set_laser_power_perc(self, value_in):
        if not self.settings.eeprom.has_laser:
            log.error("unable to control laser: EEPROM reports no laser installed")
            return False

        # if the laser is already engaged and we're using ramping, then ramp to
        # the new level
        value = float(max(0, min(100, value_in)))
        self.settings.state.laser_power = value
        self.settings.state.laser_power_in_mW = False
        log.debug("set_laser_power_perc: range (0, 100), requested %.2f, applying %.2f", value_in, value)

        if self.get_laser_power_ramping_enabled() and self.settings.state.laser_enabled:
            self.next_applied_laser_power = value
            return self._set_laser_enable_ramp()
        else:
            # otherwise, set the power level more abruptly
            return self.set_laser_power_perc_immediate(value)

    ##
    # When we're not ramping laser power, this is a separate action that sets the
    # laser power level (modulated pulse width) which will be used next time the
    # laser is turned on (or changed immediately, if the laser is already enabled).
    # Laser power is determined by a combination of the pulse width,
    # period and modulation being enabled. There are many combinations of
    # these values that will produce a given percentage of the total laser
    # power through pulse width modulation. There is no 'get laser power'
    # control message on the device.
    #
    # Some of the goals of Enlighten are for it to be stable, and a reason
    # we have sales. During spectrometer builds, it was discovered that
    # the laser power settings were not implemented. During the
    # implementation process, it was discovered that the laser modulation,
    # pulse period and pulse width commands do not conform to
    # specification. Where you can set integration time 100 ms with the
    # command:
    #
    # device.ctrl_transfer(bmRequestType=device_to_host,
    #                      bRequest=0xDB,
    #                      wValue=100,
    #                      wIndex=0,
    #                      data_or_wLength=0)
    #
    # The laser pulse period must be set where the wValue and
    # data_or_wLength parameters are equal. So if you wanted a pulse
    # period of 100, you must specify the value in both places:
    #
    # ...
    #                      wValue=100,
    #                      data_or_wLength=100)
    # ...
    #
    # This in turn implies that the legacy firmware has a long masked
    # issue when reading the value to update from the data_or_wLength
    # parameter instead of the wValue field. This is only accurate for the
    # laser modulation related functions.
    #
    # This is backed up by the Dash v3 StrokerControl DLL implementation.
    # It was discovered that the StrokerControl DLL sets the wValue and
    # data or wLength parameters to the same value at every control
    # message write.
    #
    # The exciting takeaway here is that Enlighten is stable enough.
    # Turning the laser on with the data or wLength parameter not set
    # correctly will cause a hardware failure and complete device lockup
    # requiring a power cycle.
    #
    # fid:
    #     CRITICAL Hardware Failure FID Send Code Problem with
    #              ctrl transfer: [Errno None] 11
    #
    # Unlike Dash which may lockup and require killing the application,
    # Enlighten does not lock up. The Enlighten code base has now been
    # used to unmask an issue that has been lurking with our legacy
    # firmware for close to 6 years. We've detected this out of
    # specification area of the code before it can adversely impact a
    # customer. """
    #
    # As long as laser power is modulated using a period of 100us,
    # with a necessarily-integral pulse width of 1-99us, then it's
    # not physically possible to support fractional power levels.
    #
    # @todo talk to Jason about changing modulation PERIOD to longer
    #     value (200us? 400? 1000?), OR whether pulse WIDTH can be
    #     in smaller unit (500ns? 100ns?)
    def set_laser_power_perc_immediate(self, value):

        # laser can flicker if we're on the wrong ADC?

        # don't want anything weird when passing over USB
        value = float(max(0, min(100, value)))

        # If full power (and allowed), disable modulation and exit
        if value >= 100:
            if self.settings.state.laser_power_require_modulation:
                log.debug("100% power requested, yet laser modulation required, so not disabling modulation")
            else:
                log.debug("Turning off laser modulation (full power)")
                self.next_applied_laser_power = 100.0
                log.debug("next_applied_laser_power = 100.0")
                lsw = 0 # disabled
                msw = 0
                buf = [0] * 8
                return self.set_mod_enable(False)

        period_us = 1000 if self.settings.state.laser_power_high_resolution else 100
        width_us = int(round(1.0 * value * period_us / 100.0, 0)) # note that value is in range (0, 100) not (0, 1)

        # pulse width can't be longer than period, or shorter than 1us
        width_us = max(1, min(width_us, period_us))

        # Change the pulse period.  Note that we're not parsing into 40-bit 
        # because this implementation is hard-coded to either 100 or 1000us
        # (both fitting well within uint16)
        result = self.set_mod_period_us(period_us)
        if result is None:
            log.critical("Hardware Failure to send laser mod. pulse period")
            return False

        # Set the pulse width to the 0-100 percentage of power
        result = self.set_mod_width_us(width_us)
        if result is None:
            log.critical("Hardware Failure to send pulse width")
            return False

        # Enable modulation
        result = self.set_mod_enable(True)
        if result is None:
            log.critical("Hardware Failure to send laser modulation")
            return False

        log.debug("Laser power set to: %d", value)

        self.next_applied_laser_power = value
        log.debug("next_applied_laser_power = %s", self.next_applied_laser_power)

        return result


    def reset_fpga(self):
        log.debug("fid: resetting FPGA")
        self.send_code(0xb5, label="RESET_FPGA")
        log.debug("fid: sleeping 3sec")
        sleep(3)

    ##
    # @note never used, provided for OEM
    def get_laser_temperature_setpoint_raw(self):
        if not self.settings.eeprom.has_laser:
            log.error("unable to control laser: EEPROM reports no laser installed")
            return None

        result = self.get_code(0xe8, label="GET_LASER_TEC_SETPOINT")
        return result[0]

    def set_laser_temperature_setpoint_raw(self, value):
        log.debug("Send laser temperature setpoint raw: %d", value)
        return self.send_code(0xe7, value, label="SET_LASER_TEC_SETPOINT")

    ##
    # Read the trigger source setting from the device. 
    #
    # - 0 = internal
    # - 1 = external
    #
    # Use caution when interpreting the larger behavior of
    # the device as ARM and FX2 implementations differ as of 2017-08-02
    #
    # @note never called by ENLIGHTEN - provided for OEMs
    def get_trigger_source(self):
        value = self.get_code(0xd3, label="GET_TRIGGER_SOURCE", msb_len=1)
        self.settings.state.trigger_source = value
        return value

    ##
    # @note not called by ENLIGHTEN
    # @warning conflicts with GET_SELECTED_LASER
    def get_raman_mode_enabled_NOT_USED(self):
        return (0 != self.get_upper_code(0x15, label="GET_RAMAN_MODE_ENABLED", msb_len=1))

    ##
    # Enable "Raman mode" (automatic laser) in the spectrometer firmware.
    def set_raman_mode_enable_NOT_USED(self, flag):
        if not self.settings.is_micro():
            log.error("Raman mode only supported on microRaman")
            return

        self.send_code(bRequest        = 0xff, 
                       wValue          = 0x16,  
                       wIndex          = 1 if flag else 0,
                       data_or_wLength = [0] * 8,
                       label           = "SET_RAMAN_MODE_ENABLE")

    def get_raman_delay_ms(self):
        self.settings.state.raman_delay_ms = \
            self.get_upper_code(0x19, label="GET_RAMAN_DELAY_MS", msb_len=2)
        return self.settings.state.raman_delay_ms

    def set_raman_delay_ms(self, ms):
        if not self.settings.is_micro():
            log.error("Raman delay only supported on microRaman")
            return

        # send value as big-endian
        msb = (ms >> 8) & 0xff
        lsb =  ms       & 0xff
        value = (msb << 8) | lsb

        self.send_code(bRequest        = 0xff, 
                       wValue          = 0x20,  
                       wIndex          = value,
                       data_or_wLength = [0] * 8,
                       label           = "SET_RAMAN_DELAY_MS")
         
        self.settings.state.raman_delay_ms = ms

    def get_laser_watchdog_sec(self):
        self.settings.state.laser_watchdog_sec = \
            self.get_upper_code(0x17, label="GET_LASER_WATCHDOG_SEC", msb_len=2)
        return self.settings.state.laser_watchdog_sec 

    def set_laser_watchdog_sec(self, sec):
        if not self.settings.is_micro():
            log.error("Laser watchdog only supported on microRaman")
            return

        # send value as big-endian
        msb = (sec >> 8) & 0xff
        lsb =  sec       & 0xff
        value = (msb << 8) | lsb

        self.send_code(bRequest        = 0xff, 
                       wValue          = 0x18,  
                       wIndex          = value,
                       data_or_wLength = [0] * 8,
                       label           = "SET_LASER_WATCHDOG_SEC")
         
        self.settings.state.laser_watchdog_sec = sec

    ##
    # Automatically set the laser watchdog long enough to handle the current
    # integration time, assuming we have to perform 6 throwaways on the sensor
    # in case it went to sleep.
    #
    # @todo don't override if the user has "manually" set in ENLIGHTEN
    def update_laser_watchdog(self):
        if not self.settings.is_micro():
            return

        throwaways_sec = self.settings.state.integration_time_ms    \
                       * (8 + self.settings.state.scans_to_average) \
                       / 1000.0
        watchdog_sec = int(max(10, throwaways_sec)) * 2
        self.set_laser_watchdog_sec(watchdog_sec)

    def set_vertical_binning(self, lines):
        if not self.settings.is_micro():
            log.error("Vertical Binning only configurable on microRaman")
            return

        try:
            start = lines[0]
            end   = lines[1]
        except:
            return log.error("set_vertical_binning requires a tuple of (start, stop) lines")

        if start < 0 or end < 0:
            return log.error("set_vertical_binning requires a tuple of POSITIVE (start, stop) lines")

<<<<<<< HEAD
        # enforce ascending order
=======
        # enforce ascending order (also, note that stop line is "last line binned + 1", so stop must be > start)
>>>>>>> 4d06002d
        if start >= end:
            # (start, end) = (end, start)
            return log.error("set_vertical_binning requires ascending order (ignoring %d, %d)", start, end)

        self.send_code(bRequest        = 0xff, 
                       wValue          = 0x21,  
                       wIndex          = start,
                       data_or_wLength = [0] * 8,
                       label           = "SET_CCD_START_LINE")

        self.send_code(bRequest        = 0xff, 
                       wValue          = 0x23,  
                       wIndex          = end,
                       data_or_wLength = [0] * 8,
                       label           = "SET_CCD_STOP_LINE")

    # ##########################################################################
    #
    #                           Accessory Connector
    #
    # ##########################################################################

    # ##########################################################################
    # Fan
    # ##########################################################################

    def set_fan_enable(self, flag):
        if not self.settings.is_gen15():
            log.error("fan requires Gen 1.5")
            return 
        value = 1 if flag else 0
        self.send_code(bRequest        = 0x36, 
                       wValue          = value,
                       wIndex          = 0,
                       data_or_wLength = [0] * 8,
                       label           = "SET_FAN_ENABLE")

    def get_fan_enabled(self):
        if not self.settings.is_gen15():
            log.error("fan requires Gen 1.5")
            return False
        return self.get_code(0x37, label="GET_FAN_ENABLED", msb_len=1)
        
    # ##########################################################################
    # Lamp
    # ##########################################################################

    def set_lamp_enable(self, flag):
        if not self.settings.is_gen15():
            log.error("lamp requires Gen 1.5")
            return 
        value = 1 if flag else 0
        self.send_code(bRequest        = 0x32, 
                       wValue          = value,
                       wIndex          = 0,
                       data_or_wLength = [0] * 8,
                       label           = "SET_LAMP_ENABLE")

    def get_lamp_enabled(self):
        if not self.settings.is_gen15():
            log.error("lamp requires Gen 1.5")
            return False
        return self.get_code(0x33, label="GET_LAMP_ENABLED", msb_len=1)
        
    # ##########################################################################
    # Shutter
    # ##########################################################################

    def set_shutter_enable(self, flag):
        if not self.settings.is_gen15():
            log.error("shutter requires Gen 1.5")
            return 
        value = 1 if flag else 0
        self.send_code(bRequest        = 0x30, 
                       wValue          = value,
                       wIndex          = 0,
                       data_or_wLength = [0] * 8,
                       label           = "SET_SHUTTER_ENABLE")

    def get_shutter_enabled(self):
        if not self.settings.is_gen15():
            log.error("shutter requires Gen 1.5")
            return False
        return self.get_code(0x31, label="GET_SHUTTER_ENABLED", msb_len=1)

    # ##########################################################################
    # Laser Modulation and Continuous Strobe
    # ##########################################################################
        
    def set_mod_enable(self, flag):
        self.settings.state.mod_enabled = flag
        value = 1 if flag else 0
        return self.send_code(0xbd, value, label="SET_MOD_ENABLE")

    def get_mod_enabled(self):
        flag = 0 != self.get_code(0xe3, label="GET_MOD_ENABLED", msb_len=1)
        self.settings.state.mod_enabled = flag
        return flag

    def set_mod_period_us(self, us):
        self.settings.state.mod_period_us = us
        (lsw, msw, buf) = self.to40bit(us)
        return self.send_code(0xc7, lsw, msw, buf, label="SET_MOD_PERIOD")

    def get_mod_period_us(self):
        value = self.get_code(0xcb, label="GET_MOD_PERIOD", lsb_len=5)
        self.settings.state.mod_period_us = value
        return value

    def set_mod_width_us(self, us):
        self.settings.state.mod_width_us = us
        (lsw, msw, buf) = self.to40bit(us)
        return self.send_code(0xdb, lsw, msw, buf, label="SET_MOD_WIDTH")

    def get_mod_width_us(self):
        value = self.get_code(0xdc, label="GET_MOD_WIDTH", lsb_len=5) 
        self.settings.state.mod_width_us = value
        return value

    def set_mod_delay_us(self, us):
        self.settings.state.mod_delay_us = us
        (lsw, msw, buf) = self.to40bit(us)
        return self.send_code(0xc6, lsw, msw, buf, label="SET_MOD_DELAY")

    def get_mod_delay_us(self): 
        value = self.get_code(0xca, label="GET_MOD_DELAY", lsb_len=5)
        self.settings.state.mod_delay_us = value
        return value

    def set_mod_duration_us_NOT_USED(self, us):
        self.settings.state.mod_duration_us = us
        (lsw, msw, buf) = self.to40bit(us)
        return self.send_code(0xb9, lsw, msw, buf, label="SET_MOD_DURATION")

    def get_mod_duration_us_NOT_USED(self):
        value = self.get_code(0xc3, label="GET_MOD_DURATION", lsb_len=5)
        self.settings.state.mod_duration_us = value
        return value

    ## this is a synonym for _set_laser_enable_immediate(), but without side-effects
    def set_strobe_enable(self, flag):
        value = 1 if flag else 0
        return self.send_code(0xbe, value, label="SET_STROBE_ENABLE")

    ## a literal pass-through to get_laser_enabled()
    def get_strobe_enable(self):
        return self.get_laser_enabled()

    # ##########################################################################
    # Ambient Temperature
    # ##########################################################################

    ## @see https://www.nxp.com/docs/en/data-sheet/LM75B.pdf
    def get_ambient_temperature_degC(self):
        if not self.settings.is_gen15():
            log.error("ambient temperature requires Gen 1.5")
            return -999

        # there seems to be something wrong here...skip for now
        # return -6

        log.debug("attempting to read ambient temperature")
        result = self.get_code(0x34, label="GET_AMBIENT_TEMPERATURE", msb_len=2)
        if result is None or len(result) != 2:
            log.error("failed to read ambient temperature")
            return
        log.debug("ambient temperature raw: %s", result)

        raw = raw >> 5
        degC = 0.125 * utils.twos_comp(raw, 11)

        log.debug("parsed ambient temperature from raw %s to %.3f degC", result, degC)
        return degC

    # ##########################################################################
    # added for wasatch-shell
    # ##########################################################################

    def get_tec_enabled(self):
        if not self.settings.eeprom.has_cooling:
            log.error("unable to control TEC: EEPROM reports no cooling")
            return False
        return self.get_code(0xda, label="GET_CCD_TEC_ENABLED", msb_len=1)
        
    def get_actual_frames(self):
        return self.get_code(0xe4, label="GET_ACTUAL_FRAMES", lsb_len=2)

    def get_actual_integration_time_us(self):
        return self.get_code(0xdf, label="GET_ACTUAL_INTEGRATION_TIME_US", lsb_len=3)

    def get_detector_offset(self):
        return self.get_code(0xc4, label="GET_DETECTOR_OFFSET", lsb_len=2) 

    def get_detector_offset_odd(self):
        if not self.settings.is_ingaas():
            log.debug("GET_DETECTOR_OFFSET_ODD only supported on InGaAs")
            return self.settings.eeprom.detctor_offset_odd

        value = self.get_code(0x9e, label="GET_DETECTOR_OFFSET_ODD", lsb_len=2) 
        self.settings.eeprom.detctor_offset_odd = value
        return value

    def get_ccd_sensing_threshold(self):
        return self.get_code(0xd1, label="GET_CCD_SENSING_THRESHOLD", lsb_len=2)

    def get_ccd_threshold_sensing_mode(self):
        return self.get_code(0xcf, label="GET_CCD_THRESHOLD_SENSING_MODE", msb_len=1)

    def get_external_trigger_output(self):
        return self.get_code(0xe1, label="GET_EXTERNAL_TRIGGER_OUTPUT", msb_len=1)

    def get_laser_interlock(self):
        if self.settings.is_arm():
            log.error("GET_LASER_INTERLOCK not supported on ARM")
            return false
        return self.get_code(0xef, label="GET_LASER_INTERLOCK", msb_len=1)

    def get_laser_enabled(self):
        flag = 0 != self.get_code(0xe2, label="GET_LASER_ENABLED", msb_len=1)
        log.debug("get_laser_enabled: %s", flag)
        self.settings.state.laser_enabled = flag
        return flag
        
    def set_mod_linked_to_integration(self, flag):
        value = 1 if flag else 0
        return self.send_code(0xdd, value, label="SET_MOD_LINKED_TO_INTEGRATION")

    def get_mod_linked_to_integration(self):
        return self.get_code(0xde, label="GET_MOD_LINKED_TO_INTEGRATION", msb_len=1)

    def get_selected_adc(self):
        value = self.get_code(0xee, label="GET_SELECTED_ADC", msb_len=1)
        if self.settings.state.selected_adc != value:
            log.error("GET_SELECTED_ADC %d != state.selected_adc %d", value, self.settings.state.selected_adc)
            self.settings.state.selected_adc = value
        return value

    ##
    # A configurable delay from when an inbound trigger signal is
    # received by the spectrometer, until the triggered acquisition actually starts.
    #
    # Default value is 0us.
    #
    # Unit is in 0.5 microseconds (500ns), so value of 25 would represent 12.5us.
    #
    # Value is 24bit, so max value is 16777216 (8.388608 sec).
    #
    # Like triggering, only currently supported on ARM.
    def set_trigger_delay(self, half_us):
        if not self.settings.is_arm():
            return log.error("SET_TRIGGER_DELAY only supported on ARM")
        lsw = half_us & 0xffff
        msb = (half_us >> 16) & 0xff
        return self.send_code(0xaa, wValue=lsw, wIndex=msb, label="SET_TRIGGER_DELAY")

    # not tested
    def get_trigger_delay(self):
        if not self.settings.is_arm():
            log.error("GET_TRIGGER_DELAY only supported on ARM")
            return -1
        return self.get_code(0xe4, label="GET_TRIGGER_DELAY", lsb_len=3) # not sure about LSB

    def get_vr_continuous_ccd(self):
        return self.get_code(0xcc, label="GET_VR_CONTINUOUS_CCD", msb_len=1)

    def get_vr_num_frames(self):
        return self.get_code(0xcd, label="GET_VR_NUM_FRAMES", msb_len=1)

    def get_opt_actual_integration_time(self):
        return self.get_upper_code(0x0b, label="GET_OPT_ACT_INT_TIME", msb_len=1)

    def get_opt_area_scan(self):
        return self.get_upper_code(0x0a, label="GET_OPT_AREA_SCAN", msb_len=1)
        
    def get_opt_cf_select(self):
        return self.get_upper_code(0x07, label="GET_OPT_CF_SELECT", msb_len=1)

    def get_opt_data_header_tab(self):
        return self.get_upper_code(0x06, label="GET_OPT_DATA_HEADER_TAB", msb_len=1)

    def get_opt_horizontal_binning(self):
        return self.get_upper_code(0x0c, label="GET_OPT_HORIZONTAL_BINNING", msb_len=1)
        
    def get_opt_integration_time_resolution(self):
        return self.get_upper_code(0x05, label="GET_OPT_INTEGRATION_TIME_RESOLUTION", msb_len=1)

    def get_opt_laser_control(self):
        return self.get_upper_code(0x09, label="GET_OPT_LASER_CONTROL", msb_len=1)

    # ##########################################################################
    # Analog output
    # ##########################################################################

    ## @param value (Input) tuple of (bool enable, int mode)
    def set_analog_output_mode(self, value):
        if not self.settings.is_arm():
            logger.error("analog output only available on ARM")
            return

        wIndex = 0

        # parse enable and mode from value tuple
        try:
            if isinstance(value[0], bool):
                enable = value[0]
            else:
                enable = value[0] != 0

            mode = int(value[1])
            if (mode != 0 and mode != 1):
                logger.error("invalid analog output mode 0x%02x, disabling", mode)
                enable = False
                mode = 0

            if enable:
                wIndex = 0x02 | mode # 0x02 sets the "enable" bit
                self.state.analog_out_enable = True
                self.state.analog_out_mode = mode
                self.state.analog_out_value = 0 if mode == 0 else 40 # 4mA default current in deci-mA
            else:
                wIndex = 0
                self.state.analog_out_enable = False
                self.state.analog_out_mode = 0
                self.state.analog_out_value = 0

        except:
            logger.error("set_analog_output_mode takes tuple of (bool, int), disabling")
            wIndex = 0

        return self.send_code(self, 
            bRequest  = 0xff, 
            wValue    = 0x11, 
            wIndex    = wIndex, 
            label     = "SET_ANALOG_OUT_MODE")

    def set_analog_output_value(self, value):
        if not self.settings.is_arm():
            logger.error("analog output only available on ARM")
            return

        # spectrometer should range-limit, but just to codify:
        if self.state.analog_out_mode == 0:
            # voltage (decivolts, range 0-50 (0-5V))
            if value < 0:
                value = 0
            if value > 50:
                value = 50
        elif self.state.analog_out_mode == 1:
            # current (deci-mA, range 40-200 (4-20mA))
            if value < 40:
                value = 40
            elif value > 200:
                value = 200
        else:
            log.error("invalid analog out mode %d, ignoring value", self.state.analog_out_mode)
            return

        return self.send_code(self, 
            bRequest  = 0xff, 
            wValue    = 0x12, 
            wIndex    = value, 
            label     = "SET_ANALOG_OUT_VALUE")

    ## @returns triplet of (bool enable, int mode, int value)
    def get_analog_output_state(self):
        if not self.settings.is_arm():
            logger.error("analog output only available on ARM")
            return 

        data = self.get_upper_code(0x1a, wLength=3, label="GET_ANALOG_OUT_STATE")
        if (data is None or len(data) != 3):
            logger.error("invalid analog out state read: %s", data)
            return

        if data[0] != 0 and data[0] != 1:
            logger.error("received invalid analog out enable: %d", data[0])
        if data[1] != 0 and data[1] != 1:
            logger.error("received invalid analog out mode: %d", data[1])

        self.state.analog_out_enable = data[0] != 0
        self.state.analog_out_mode = data[1]
        self.state.analog_out_value = data[2] # no range-checking applied

        return (self.state.analog_out_enable,
                self.state.analog_out_mode,
                self.state.analog_out_value)

    ##
    # @returns decivolts
    def get_analog_input_value(self):
        if not self.settings.is_arm():
            logger.error("analog input only available on ARM")
            return 
        return self.get_upper_code(0x1b, lsb_len=1, label="GET_ANALOG_IN_VALUE")

    # ##########################################################################
    # EEPROM Cruft
    # ##########################################################################

    def validate_eeprom(self, pair):
        return True

        try:
            if len(pair) != 2:
                raise Exception("pair had %d items" % len(pair))
            intended_serial = pair[0]
            new_eeprom = pair[1]
        except:
            log.critical("fid.validate_eeprom: expected (sn, EEPROM) pair", exc_info=1)
            self.queue_message("marquee_error", "Failed to write EEPROM")
            return False

        if not isinstance(new_eeprom, EEPROM):
            log.critical("fid.validate_eeprom: rejecting invalid EEPROM reference")
            self.queue_message("marquee_error", "Failed to write EEPROM")
            return False

        # Confirm that this FeatureIdentificationDevice instance is the intended
        # recipient of the new EEPROM image, else things could get really confusing.
        # (It's okay if the new EEPROM image contains an updated serial number;
        # however, they should pass along the "old / previous" serial number for 
        # validation.
        if intended_serial != self.settings.eeprom.serial_number:
            log.critical("fid.validate_eeprom: %s process rejecting EEPROM intended for %s",
                self.settings.eeprom.serial_number, intended_serial)
            self.queue_message("marquee_error", "Failed to write EEPROM")
            return False

        return True

    ## 
    # Given a (serial_number, EEPROM) pair, update this process's "session" 
    # EEPROM with just the EDITABLE fields of the passed EEPROM.
    def update_session_eeprom(self, pair):
        if not self.validate_eeprom(pair):
            return

        log.debug("fid.update_session_eeprom: %s updating EEPROM instance", self.settings.eeprom.serial_number)

        if not self.eeprom_backup:
            self.eeprom_backup = copy.deepcopy(self.settings.eeprom)

        self.settings.eeprom.update_editable(pair[1])

    ## 
    # Given a (serial_number, EEPROM) pair, replace this process's "session" 
    # EEPROM with the passed EEPROM.
    def replace_session_eeprom(self, pair):
        if not self.validate_eeprom(pair):
            return

        log.debug("fid.replace_session_eeprom: %s replacing EEPROM instance", self.settings.eeprom.serial_number)

        if not self.eeprom_backup:
            self.eeprom_backup = copy.deepcopy(self.settings.eeprom)

        self.settings.eeprom = pair[1]
        self.settings.eeprom.dump()

    ## Actually store the current session EEPROM fields to the spectrometer.
    def write_eeprom(self):
        if not self.eeprom_backup:
            log.critical("expected to update or replace EEPROM object before write command")
            self.queue_message("marquee_error", "Failed to write EEPROM")
            return

        # backup contents of previous EEPROM in log
        log.debug("Original EEPROM contents")
        self.eeprom_backup.dump()
        log.debug("Original EEPROM buffers: %s", self.eeprom_backup.buffers)

        try:
            self.settings.eeprom.generate_write_buffers()
        except:
            log.critical("failed to render EEPROM write buffers", exc_info=1)
            self.queue_message("marquee_error", "Failed to write EEPROM")
            return

        log.debug("Would write new buffers: %s", self.settings.eeprom.write_buffers)

        for page in range(EEPROM.MAX_PAGES):
            if self.settings.is_arm():
                log.debug("writing page %d: %s", page, self.settings.eeprom.write_buffers[page])
                self.send_code(bRequest        = 0xff, # second-tier
                               wValue          = 0x02,  
                               wIndex          = page,
                               data_or_wLength = self.settings.eeprom.write_buffers[page],
                               label           = "WRITE_EEPROM")
            else:
                DATA_START = 0x3c00
                offset = DATA_START + page * 64
                log.debug("writing page %d at offset 0x%04x: %s", page, offset, self.settings.eeprom.write_buffers[page])
                self.send_code(bRequest        = 0xa2,   # dangerous
                               wValue          = offset, # arguably an index but hey
                               wIndex          = 0, 
                               data_or_wLength = self.settings.eeprom.write_buffers[page],
                               label           = "WRITE_EEPROM")

        self.queue_message("marquee_info", "EEPROM successfully updated")

        # any value in doing this?
        self.settings.eeprom.buffers = self.settings.eeprom.write_buffers
        
        # NOTE: when ENLIGHTEN moves to multi-threaded operation, changes to 
        # SpectrometerSettings, SpectrometerState, EEPROM etc in one thread 
        # (e.g. Wasatch.PY) will affect / be visible in others (e.g. ENLIGHTEN);
        # this is NOT a trivial change!

    # ##########################################################################
    # Overrides
    # ##########################################################################

    def set_overrides(self, overrides):
        log.debug("received overrides %s", overrides)
        self.overrides = overrides
        if self.overrides.startup is not None:
            log.debug("applying startup overrides %s", self.overrides.startup)
            for pair in self.overrides.startup:
                log.debug("applying startup override: %s", pair)
                self.apply_override(pair[0], pair[1])
            log.debug("done applying startup overrides")

    ##
    # @warning feature disabled as 0xff 0x11 has been reallocated to analog out
    def apply_override(self, setting, value):
        log.error("apply_override: feature disabled")
        return

        if not self.overrides or not self.overrides.has_override(setting):
            log.error("no override for %s", setting)
            return

        if not self.overrides.valid_value(setting, value):
            log.error("[%s] is not a valid value for the %s override", value, setting)
            return

        override = self.overrides.get_override(setting, value)

        if setting in self.last_override_value:
            if str(value) == str(self.last_override_value[setting]):
                log.debug("skipping duplicate setting (%s already is [%s])", setting, value)
                return
            else:
                log.debug("previous override for %s was [%s] (now [%s])", setting, self.last_override_value[setting], value)
        else:
            log.debug("no previous override for %s found", setting)

        log.debug("storing last override %s = [%s]", setting, str(value))
        self.last_override_value[setting] = str(value)

        # apparently it's a valid override setting and value...proceed

        # we're going to send an override, so perform comms initialization
        if self.overrides.comms_init is not None and "byte_strings" in self.overrides.comms_init:
            self.queue_message("marquee_info", "comms init")
            self.apply_override_byte_strings(self.overrides.comms_init["byte_strings"])

        # Theoretically there could be many types of overrides. This is the only type
        # I've implemented for now.
        self.queue_message("marquee_info", "overriding %s -> %s" % (setting, value))
        if "byte_strings" in override:
            self.apply_override_byte_strings(override["byte_strings"])
        else:
            log.error("unsupported override configuration for %s %s", setting, value)

        # store result of override...need a more scalable way to do this
        if setting == "integration_time_ms":
            log.debug("integration_time_ms: now %d (apply_override)", int(value))
            self.settings.state.integration_time_ms = int(value)

    ## 
    # assumes 'bytes' is an array of strings, where each string is a 
    # comma-delimited tuple like "2,0A,F0" or "DELAY_US,5" 
    #
    # @warning disabled because 0xff 0x11 has been reallocated to analog out
    def apply_override_byte_strings_NOT_USED(self, byte_strings):
        string_count = len(byte_strings)                
        log.debug("sending %d byte strings over I2C", string_count)
        self.queue_message("progress_bar_max", string_count)

        count = 0
        for s in byte_strings:
            if s[0] == "DELAY_US":
                delay_us = int(s[1]) 
                log.debug("override: sleeping %d us", delay_us)
                sleep(delay_us * MICROSEC_TO_SEC)
                count += 1
                continue

            # ARM seems to expect "at least" 8 bytes, so provide at least that 
            # many, and append if more are needed.  Not sure how we're supposed
            # to handle message length in this case.
            buf = [0] * 8
            data = [int(b.strip(), 16) for b in s.split(',')]

            # the following was empirically determined from sonyConfigUSB.py
            chip_dir   = data[0]
            chip_addr  = data[1]
            chip_value = data[2]

            wIndex = (chip_addr << 8) | chip_dir
            buf[0] = chip_value

            log.debug("sending byte string %d of %d", count + 1, string_count)
            self.send_code(bRequest        = 0xff, 
                           wValue          = 0x11, 
                           wIndex          = wIndex,
                           data_or_wLength = buf,
                           label           = "OVERRIDE_BYTE_STRINGS")

            self.queue_message("progress_bar_value", count + 1)

            if self.overrides.min_delay_us > 0:
                sleep(self.overrides.min_delay_us * MICROSEC_TO_SEC)
            count += 1

    # ##########################################################################
    # Interprocess Communications
    # ##########################################################################

    ##
    # @todo move string-to-enum converter to AppLog
    def set_log_level(self, s):
        lvl = logging.DEBUG if s == "DEBUG" else logging.INFO
        log.debug("fid.set_log_level: setting to %s", lvl)
        logging.getLogger().setLevel(lvl)

    def queue_message(self, setting, value):
        if self.message_queue is None:
            return

        msg = StatusMessage(setting, value)
        try:
            self.message_queue.put(msg) # put_nowait(msg)
        except:
            log.error("failed to enqueue StatusMessage (%s, %s)", setting, value, exc_info=1)

    ##
    # Perform the specified setting such as physically writing the laser
    # on, changing the integration time, turning the cooler on, etc. 
    def write_setting(self, record):
        setting = record.setting
        value   = record.value

        log.debug("fid.write_setting: %s -> %s", setting, value)

        if self.overrides and self.overrides.has_override(setting): 
            return self.apply_override(setting, value) 
        elif setting in self.lambdas:
            self.lambdas[setting](value)
            return True
        else:
            log.critical("Unknown setting to write: %s", setting)
            return False

    ##
    # Please keep this list in sync with README_SETTINGS.md
    def init_lambdas(self):
        f = {}

        def clean_bool(x): return True if x else False

        # spectrometer control
        f["laser_enable"]                       = lambda x: self.set_laser_enable(clean_bool(x))
        f["integration_time_ms"]                = lambda x: self.set_integration_time_ms(int(round(x))) 

        f["detector_tec_setpoint_degC"]         = lambda x: self.set_detector_tec_setpoint_degC(int(round(x))) 
        f["detector_tec_enable"]                = lambda x: self.set_tec_enable(clean_bool(x))
        f["detector_gain"]                      = lambda x: self.set_detector_gain(float(x)) 
        f["detector_offset"]                    = lambda x: self.set_detector_offset(int(round(x))) 
        f["detector_gain_odd"]                  = lambda x: self.set_detector_gain_odd(float(x)) 
        f["detector_offset_odd"]                = lambda x: self.set_detector_offset_odd(int(round(x))) 
        f["degC_to_dac_coeffs"]                 = lambda x: self.settings.eeprom.set("degC_to_dac_coeffs", x)

        f["laser_power_perc"]                   = lambda x: self.set_laser_power_perc(x) 
        f["laser_power_mW"]                     = lambda x: self.set_laser_power_mW(x) 
        f["laser_temperature_setpoint_raw"]     = lambda x: self.set_laser_temperature_setpoint_raw(int(round(x))) 
        f["laser_power_ramping_enable"]         = lambda x: self.set_laser_power_ramping_enable(clean_bool(x))
        f["laser_power_ramp_increments"]        = lambda x: self.settings.state.set("laser_power_ramp_increments", int(x))
        f["laser_power_high_resolution"]        = lambda x: self.set_laser_power_high_resolution(x)
        f["laser_power_require_modulation"]     = lambda x: self.set_laser_power_require_modulation(x)
        f["selected_laser"]                     = lambda x: self.set_selected_laser(int(x))

        f["high_gain_mode_enable"]              = lambda x: self.set_high_gain_mode_enable(clean_bool(x))
        f["trigger_source"]                     = lambda x: self.set_trigger_source(int(x)) 
        f["enable_secondary_adc"]               = lambda x: self.settings.state.set("secondary_adc_enabled", clean_bool(x))
        f["area_scan_enable"]                   = lambda x: self.set_area_scan_enable(clean_bool(x))
        f["area_scan_fast"]                     = lambda x: self.settings.state.set("area_scan_fast", clean_bool(x))

        f["bad_pixel_mode"]                     = lambda x: self.settings.state.set("bad_pixel_mode", int(x))
        f["min_usb_interval_ms"]                = lambda x: self.settings.state.set("min_usb_interval_ms", int(round(x)))
        f["max_usb_interval_ms"]                = lambda x: self.settings.state.set("max_usb_interval_ms", int(round(x)))

        f["fan_enable"]                         = lambda x: self.set_fan_enable(clean_bool(x))
        f["lamp_enable"]                        = lambda x: self.set_lamp_enable(clean_bool(x))
        f["shutter_enable"]                     = lambda x: self.set_shutter_enable(clean_bool(x))
        f["strobe_enable"]                      = lambda x: self.set_strobe_enable(clean_bool(x))
        f["mod_enable"]                         = lambda x: self.set_mod_enable(clean_bool(x))
        f["mod_period_us"]                      = lambda x: self.set_mod_period_us(int(x))
        f["mod_width_us"]                       = lambda x: self.set_mod_width_us(int(x))

        # BatchCollection
        f["free_running_mode"]                  = lambda x: self.settings.state.set("free_running_mode", clean_bool(x))
        f["acquisition_laser_trigger_enable"]   = lambda x: self.settings.state.set("acquisition_laser_trigger_enable", clean_bool(x))
        f["acquisition_laser_trigger_delay_ms"] = lambda x: self.settings.state.set("acquisition_laser_trigger_delay_ms", int(x))
        f["acquisition_take_dark_enable"]       = lambda x: self.settings.state.set("acquisition_take_dark_enable", clean_bool(x))

        # microRaman
       #f["raman_mode_enable"]                  = lambda x: self.set_raman_mode_enable(clean_bool(x))
        f["raman_delay_ms"]                     = lambda x: self.set_raman_delay_ms(int(round(x)))
        f["laser_watchdog_sec"]                 = lambda x: self.set_laser_watchdog_sec(int(round(x)))
        f["vertical_binning"]                   = lambda x: self.set_vertical_binning(x)

        # EEPROM updates
        f["update_eeprom"]                      = lambda x: self.update_session_eeprom(x) 
        f["replace_eeprom"]                     = lambda x: self.replace_session_eeprom(x) 
        f["write_eeprom"]                       = lambda x: self.write_eeprom() 

        # manufacturing
        f["reset_fpga"]                         = lambda x: self.reset_fpga() 
        f["dfu_enable"]                         = lambda x: self.set_dfu_enable()

        # legacy
        f["allow_default_gain_reset"]           = lambda x: setattr(self, "allow_default_gain_reset", clean_bool(x))

        # experimental (R&D)
        f["graph_alternating_pixels"]           = lambda x: self.settings.state.set("graph_alternating_pixels", clean_bool(x))
        f["swap_alternating_pixels"]            = lambda x: self.settings.state.set("swap_alternating_pixels", clean_bool(x))
        f["overrides"]                          = lambda x: self.set_overrides(x) 
        f["invert_x_axis"]                      = lambda x: self.settings.eeprom.set("invert_x_axis", clean_bool(x))
        f["bin_2x2"]                            = lambda x: self.settings.eeprom.set("bin_2x2", clean_bool(x))
        f["wavenumber_correction"]              = lambda x: self.settings.set_wavenumber_correction(float(x)) 

        # heartbeats & connection data
        f["raise_exceptions"]                   = lambda x: setattr(self, "raise_exceptions", clean_bool(x))
        f["log_level"]                          = lambda x: self.set_log_level(x) 
        f["num_connected_devices"]              = lambda x: self.settings.set_num_connected_devices(int(x))
        f["subprocess_timeout_sec"]             = lambda x: None
        f["heartbeat"]                          = lambda x: None

        self.lambdas = f<|MERGE_RESOLUTION|>--- conflicted
+++ resolved
@@ -1855,11 +1855,7 @@
         if start < 0 or end < 0:
             return log.error("set_vertical_binning requires a tuple of POSITIVE (start, stop) lines")
 
-<<<<<<< HEAD
-        # enforce ascending order
-=======
         # enforce ascending order (also, note that stop line is "last line binned + 1", so stop must be > start)
->>>>>>> 4d06002d
         if start >= end:
             # (start, end) = (end, start)
             return log.error("set_vertical_binning requires ascending order (ignoring %d, %d)", start, end)
