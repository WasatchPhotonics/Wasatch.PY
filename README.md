--- conflicted
+++ resolved
@@ -302,16 +302,12 @@
 
 # Version History
 
-<<<<<<< HEAD
-- 2019-02-16 1.0.4
+- 2019-02-16 1.0.5
     - disabled EEPROM range-checks on integration time
-    - added default\_detector\_setpoint\_degC
-=======
 - 2019-02-07 1.0.4
     - added default\_detector\_setpoint\_degC
     - tweaked auto-laser behavior
     - default to DEBUG logging until initialized
->>>>>>> b9f31fc5
 - 2019-02-04 1.0.3
     - fixed demo.py
     - renamed get\_interlock to get\_laser\_interlock
